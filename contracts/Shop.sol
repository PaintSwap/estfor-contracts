--- conflicted
+++ resolved
@@ -4,16 +4,9 @@
 import {UUPSUpgradeable} from "@openzeppelin/contracts-upgradeable/proxy/utils/UUPSUpgradeable.sol";
 import {OwnableUpgradeable} from "@openzeppelin/contracts-upgradeable/access/OwnableUpgradeable.sol";
 
-<<<<<<< HEAD
 import {Treasury} from "./Treasury.sol";
-
 import {IBrushToken} from "./interfaces/external/IBrushToken.sol";
 import {IItemNFT} from "./interfaces/IItemNFT.sol";
-=======
-import {UnsafeMath, U256} from "@0xdoublesharp/unsafe-math/contracts/UnsafeMath.sol";
-import {IBrushToken} from "./interfaces/IBrushToken.sol";
-import {ItemNFT} from "./ItemNFT.sol";
->>>>>>> 08e3d090
 
 // The contract allows items to be bought/sold
 contract Shop is UUPSUpgradeable, OwnableUpgradeable {
@@ -57,12 +50,6 @@
     uint128 price;
   }
 
-<<<<<<< HEAD
-=======
-  address private constant BLACK_HOLE = 0x8bc76F10a3cD0bCd57101950cfA8fD88c06DFfdB;
-  uint public constant SELLING_CUTOFF_DURATION = 2 days;
-
->>>>>>> 08e3d090
   struct TokenInfo {
     uint80 allocationRemaining;
     uint80 price;
@@ -72,7 +59,6 @@
 
   mapping(uint256 tokenId => TokenInfo tokenInfo) private _tokenInfos;
 
-<<<<<<< HEAD
   IBrushToken private _brush;
   Treasury private _treasury;
   IItemNFT private _itemNFT;
@@ -84,14 +70,6 @@
   uint8 private _brushDevPercentage;
   uint24 private _sellingCutoffDuration;
   mapping(uint256 itemId => uint256 price) private _shopItems;
-=======
-  IBrushToken public brush;
-  ItemNFT public itemNFT;
-  uint16 private numUnsellableItems;
-  uint24 public minItemQuantityBeforeSellsAllowed;
-  address public dev;
-  mapping(uint itemId => uint price) public shopItems;
->>>>>>> 08e3d090
 
   /// @custom:oz-upgrades-unsafe-allow constructor
   constructor() {
@@ -168,7 +146,6 @@
     emit BuyBatch(sender, to, tokenIds, quantities, prices);
   }
 
-<<<<<<< HEAD
   function sell(uint16 tokenId, uint256 quantity, uint256 minExpectedBrush) external {
     uint256 price = _liquidatePrice(tokenId, _totalBrushForItem());
     uint256 totalBrush = price * quantity;
@@ -178,18 +155,6 @@
     _treasury.spend(sender, totalBrush);
     _itemNFT.burn(sender, tokenId, quantity);
     emit Sell(sender, tokenId, quantity, price);
-=======
-  function sell(uint16 _tokenId, uint _quantity, uint _minExpectedBrush) external {
-    uint price = liquidatePrice(_tokenId);
-    uint totalBrush = price * _quantity;
-    _sell(_tokenId, _quantity, price);
-    if (totalBrush < _minExpectedBrush) {
-      revert MinExpectedBrushNotReached(totalBrush, _minExpectedBrush);
-    }
-    brush.transfer(msg.sender, totalBrush);
-    itemNFT.safeTransferFrom(msg.sender, BLACK_HOLE, _tokenId, _quantity, "");
-    emit Sell(msg.sender, _tokenId, _quantity, price);
->>>>>>> 08e3d090
   }
 
   function sellBatch(uint256[] calldata tokenIds, uint256[] calldata quantities, uint256 minExpectedBrush) external {
@@ -206,17 +171,11 @@
       prices[i] = sellPrice;
       _sell(tokenIds[i], quantities[i], prices[i]);
     }
-<<<<<<< HEAD
     require(totalBrush >= minExpectedBrush, MinExpectedBrushNotReached(totalBrush, minExpectedBrush));
     address sender = _msgSender();
     _treasury.spend(sender, totalBrush);
     _itemNFT.burnBatch(sender, tokenIds, quantities);
     emit SellBatch(sender, tokenIds, quantities, prices);
-=======
-    brush.transfer(msg.sender, totalBrush.asUint256());
-    itemNFT.safeBatchTransferFrom(msg.sender, BLACK_HOLE, _tokenIds, _quantities, "");
-    emit SellBatch(msg.sender, _tokenIds, _quantities, prices);
->>>>>>> 08e3d090
   }
 
   // Does not burn!
@@ -357,7 +316,6 @@
     emit RemoveUnsellableItems(itemTokenIds);
   }
 
-<<<<<<< HEAD
   function setItemNFT(IItemNFT itemNFT) external onlyOwner {
     _itemNFT = itemNFT;
   }
@@ -378,10 +336,6 @@
     _brushTreasuryPercentage = brushTreasuryPercentage;
     _brushDevPercentage = brushDevPercentage;
     emit SetBrushDistributionPercentages(brushBurntPercentage, brushTreasuryPercentage, brushDevPercentage);
-=======
-  function setItemNFT(ItemNFT _itemNFT) external onlyOwner {
-    itemNFT = _itemNFT;
->>>>>>> 08e3d090
   }
 
   function setSellingCutoffDuration(uint24 duration) public onlyOwner {
