// SPDX-License-Identifier: MIT
pragma solidity ^0.8.20;

import {QueuedAction} from "./actions.sol";
import {Skill, BoostType, CombatStats, Equipment} from "./misc.sol";
import {PlayerQuest} from "./quests.sol";

// 4 bytes for each level. 0x00000000 is the first level, 0x00000054 is the second, etc.
bytes constant XP_BYTES = hex"0000000000000054000000AE0000010E00000176000001E60000025E000002DE00000368000003FD0000049B00000546000005FC000006C000000792000008730000096400000A6600000B7B00000CA400000DE100000F36000010A200001229000013CB0000158B0000176B0000196E00001B9400001DE20000205A000022FF000025D5000028DD00002C1E00002F99000033540000375200003B9A000040300000451900004A5C00004FFF0000560900005C810000637000006ADD000072D100007B570000847900008E42000098BE0000A3F90000B0020000BCE70000CAB80000D9860000E9630000FA6200010C990001201D0001350600014B6F0001637300017D2E000198C10001B64E0001D5F80001F7E600021C430002433B00026CFD000299BE0002C9B30002FD180003342B00036F320003AE730003F23D00043AE3000488BE0004DC2F0005359B000595700005FC2400066A360006E02D00075E990007E6160008774C000912EB0009B9B4000A6C74000B2C06000BF956000CD561000DC134000EBDF3000FCCD40010EF24";

enum EquipPosition {
  NONE,
  HEAD,
  NECK,
  BODY,
  ARMS,
  LEGS,
  FEET,
  SPARE1,
  SPARE2,
  LEFT_HAND,
  RIGHT_HAND,
  BOTH_HANDS,
  QUIVER,
  MAGIC_BAG,
  FOOD,
  AUX, // wood, seeds  etc..
  BOOST_VIAL,
  EXTRA_BOOST_VIAL,
  GLOBAL_BOOST_VIAL,
  CLAN_BOOST_VIAL,
<<<<<<< HEAD
  PASSIVE_BOOST_VIAL
=======
  PASSIVE_BOOST_VIAL,
  LOCKED_VAULT,
  TERRITORY
>>>>>>> c22e0feb
}

struct Player {
  uint40 currentActionStartTime; // The start time of the first queued action
  Skill currentActionProcessedSkill1; // The skill that the queued action has already gained XP in
  uint24 currentActionProcessedXPGained1; // The amount of XP that the queued action has already gained
  Skill currentActionProcessedSkill2;
  uint24 currentActionProcessedXPGained2;
  uint16 currentActionProcessedFoodConsumed;
  uint16 currentActionProcessedBaseInputItemsConsumedNum; // e.g scrolls, crafting materials etc
  Skill skillBoosted1; // The skill that is boosted
  Skill skillBoosted2; // The second skill that is boosted
  uint56 totalXP;
  Skill currentActionProcessedSkill3;
  uint24 currentActionProcessedXPGained3;
  bytes1 packedData; // Contains worldLocation in first 6 bits (0 is the main starting world), and full mode unlocked in the upper most bit
  // TODO: Can be up to 7
  QueuedAction[] actionQueue;
  string name; // Raw name
}

struct Item {
  EquipPosition equipPosition;
  bytes1 packedData; // 0x1 exists, upper most bit is full mode
  // Can it be transferred?
  bool isTransferable;
  // Food
  uint16 healthRestored;
  // Boost vial
  BoostType boostType;
  uint16 boostValue; // Varies, could be the % increase
  uint24 boostDuration; // How long the effect of the boost last
  // Combat stats
  int16 melee;
  int16 magic;
  int16 ranged;
  int16 meleeDefence;
  int16 magicDefence;
  int16 rangedDefence;
  int16 health;
  // Minimum requirements in this skill to use this item (can be NONE)
  Skill skill;
  uint32 minXP;
}

struct ItemV1 {
  EquipPosition equipPosition;
  bool exists;
  bool isTransferable;
  uint16 healthRestored;
  BoostType boostType;
  uint16 boostValue;
  uint24 boostDuration;
  int16 melee;
  int16 magic;
  int16 ranged;
  int16 meleeDefence;
  int16 magicDefence;
  int16 rangedDefence;
  int16 health;
  Skill skill;
  uint32 minXP;
}

struct ItemOutput {
  EquipPosition equipPosition;
  bool isFullModeOnly;
  bool isTransferable;
  uint16 healthRestored;
  BoostType boostType;
  uint16 boostValue;
  uint24 boostDuration;
  int16 melee;
  int16 magic;
  int16 ranged;
  int16 meleeDefence;
  int16 magicDefence;
  int16 rangedDefence;
  int16 health;
  Skill skill;
  uint32 minXP;
}

// Used for events
struct BoostInfo {
  uint40 startTime;
  uint24 duration;
  uint16 value;
  uint16 itemTokenId; // Get the effect of it
  BoostType boostType;
}

struct PlayerBoostInfo {
  uint40 startTime;
  uint24 duration;
  uint16 value;
  uint16 itemTokenId; // Get the effect of it
  BoostType boostType;
  // Another boost slot (for global/clan boosts this is the "last", for users it is the "extra")
  uint40 extraOrLastStartTime;
  uint24 extraOrLastDuration;
  uint16 extraOrLastValue;
  uint16 extraOrLastItemTokenId;
  BoostType extraOrLastBoostType;
  uint40 cooldown; // Just put here for packing
}

// This is effectively a ratio to produce 1 of outputTokenId.
// Available choices that can be undertaken for an action
struct ActionChoiceInput {
  Skill skill; // Skill that this action choice is related to
  int16 skillDiff; // How much the skill is increased/decreased by this action choice
  uint24 rate; // Rate of output produced per hour (base 1000) 3 decimals
  uint24 xpPerHour;
  uint16[] inputTokenIds;
  uint24[] inputAmounts;
  uint16 outputTokenId;
  uint8 outputAmount;
  uint8 successPercent; // 0-100
  uint16 handItemTokenIdRangeMin; // Inclusive
  uint16 handItemTokenIdRangeMax; // Inclusive
  bool isFullModeOnly;
  Skill[] minSkills; // Skills required to do this action choice
  uint32[] minXPs; // Min XP in the corresponding skills to be able to do this action choice
}

struct ActionChoiceInputV3 {
  Skill skill; // Skill that this action choice is related to
  int16 skillDiff; // How much the skill is increased/decreased by this action choice
  uint24 rate; // Rate of output produced per hour (base 1000) 3 decimals
  uint24 xpPerHour;
  uint16[] inputTokenIds;
  uint8[] inputAmounts;
  uint16 outputTokenId;
  uint8 outputAmount;
  uint8 successPercent; // 0-100
  uint16 handItemTokenIdRangeMin; // Inclusive
  uint16 handItemTokenIdRangeMax; // Inclusive
  bool isFullModeOnly;
  Skill[] minSkills; // Skills required to do this action choice
  uint32[] minXPs; // Min XP in the corresponding skills to be able to do this action choice
}

struct ActionChoiceInputV2 {
  Skill skill; // Skill that this action choice is related to
  uint32 minXP; // Min XP in the skill to be able to do this action choice
  int16 skillDiff; // How much the skill is increased/decreased by this action choice
  uint24 rate; // Rate of output produced per hour (base 1000) 3 decimals
  uint24 xpPerHour;
  uint16 inputTokenId1;
  uint8 inputAmount1;
  uint16 inputTokenId2;
  uint8 inputAmount2;
  uint16 inputTokenId3;
  uint8 inputAmount3;
  uint16 outputTokenId;
  uint8 outputAmount;
  uint8 successPercent; // 0-100
  uint16 handItemTokenIdRangeMin; // Inclusive
  uint16 handItemTokenIdRangeMax; // Inclusive
  bool isFullModeOnly;
}

struct ActionChoice {
  Skill skill; // Skill that this action choice is related to
  uint32 minXP; // Min XP in the skill to be able to do this action choice
  int16 skillDiff; // How much the skill is increased/decreased by this action choice
  uint24 rate; // Rate of output produced per hour (base 1000) 3 decimals
  uint24 xpPerHour;
  uint16 inputTokenId1;
  uint8 inputAmount1;
  uint16 inputTokenId2;
  uint8 inputAmount2;
  uint16 inputTokenId3;
  uint8 inputAmount3;
  uint16 outputTokenId;
  uint8 outputAmount;
  uint8 successPercent; // 0-100
  uint16 handItemTokenIdRangeMin; // Inclusive
  uint16 handItemTokenIdRangeMax; // Inclusive
  // FullMode is last bit, first 6 bits is worldLocation,
  // 2nd last bit is if there are other skills in next storage slot to check,
  // 3rd last bit if the input amounts should be used
  bytes1 packedData;
  bytes1 reserved;
  // Second storage slot
  Skill minSkill2;
  uint32 minXP2;
  Skill minSkill3;
  uint32 minXP3;
  uint24 newInputAmount1; // alternative inputAmount1
  uint24 newInputAmount2; // alternative inputAmount2
  uint24 newInputAmount3; // alternative inputAmount3
}

struct ActionChoiceV2 {
  Skill skill; // Skill that this action choice is related to
  uint32 minXP; // Min XP in the skill to be able to do this action choice
  int16 skillDiff; // How much the skill is increased/decreased by this action choice
  uint24 rate; // Rate of output produced per hour (base 1000) 3 decimals
  uint24 xpPerHour;
  uint16 inputTokenId1;
  uint8 inputAmount1;
  uint16 inputTokenId2;
  uint8 inputAmount2;
  uint16 inputTokenId3;
  uint8 inputAmount3;
  uint16 outputTokenId;
  uint8 outputAmount;
  uint8 successPercent; // 0-100
  uint16 handItemTokenIdRangeMin; // Inclusive
  uint16 handItemTokenIdRangeMax; // Inclusive
  bytes1 packedData; // FullMode is last bit
}

struct ActionChoiceV1 {
  Skill skill;
  uint32 minXP;
  int16 skillDiff;
  uint24 rate;
  uint24 xpPerHour;
  uint16 inputTokenId1;
  uint8 inputAmount1;
  uint16 inputTokenId2;
  uint8 inputAmount2;
  uint16 inputTokenId3;
  uint8 inputAmount3;
  uint16 outputTokenId;
  uint8 outputAmount;
  uint8 successPercent; // 0-100
}

// Must be in the same order as Skill enum
struct PackedXP {
  uint40 melee;
  uint40 ranged;
  uint40 magic;
  uint40 defence;
  uint40 health;
  uint40 reservedCombat;
  bytes2 packedDataIsMaxed; // 2 bits per skill, 1 = first maxed level
  // Next slot
  uint40 mining;
  uint40 woodcutting;
  uint40 fishing;
  uint40 smithing;
  uint40 thieving;
  uint40 crafting;
  bytes2 packedDataIsMaxed1; // 2 bits per skill, 1 = first maxed level
  // Next slot
  uint40 cooking;
  uint40 firemaking;
  uint40 agility;
  uint40 alchemy;
  uint40 fletching;
  uint40 forging;
  bytes2 packedDataIsMaxed2; // 2 bits per skill, 1 = first maxed level
}

struct AvatarInfo {
  string name;
  string description;
  string imageURI;
  Skill[2] startSkills; // Can be NONE
}

struct PastRandomRewardInfo {
  uint64 queueId;
  uint16 itemTokenId;
  uint24 amount;
}

struct PendingQueuedActionEquipmentState {
  uint[] consumedItemTokenIds;
  uint[] consumedAmounts;
  uint[] producedItemTokenIds;
  uint[] producedAmounts;
}

struct PendingQueuedActionMetadata {
  uint32 xpGained; // total xp gained
  uint32 rolls;
  bool died;
  uint16 actionId;
  uint64 queueId;
  uint24 elapsedTime;
  uint24 xpElapsedTime;
}

struct PendingQueuedActionData {
  // The amount of XP that the queued action has already gained
  Skill skill1;
  uint24 xpGained1;
  Skill skill2; // Most likely health
  uint24 xpGained2;
  Skill skill3; // Could come
  uint24 xpGained3;
  // How much food is consumed in the current action so far
  uint16 foodConsumed;
  // How many base consumables are consumed in the current action so far
  uint16 baseInputItemsConsumedNum;
}

struct PendingQueuedActionProcessed {
  // XP gained during this session
  Skill[] skills;
  uint32[] xpGainedSkills;
  // Data for the current action which has been previously processed, this is used to store on the Player
  PendingQueuedActionData currentAction;
}

struct QuestState {
  uint[] consumedItemTokenIds;
  uint[] consumedAmounts;
  uint[] rewardItemTokenIds;
  uint[] rewardAmounts;
  PlayerQuest[] activeQuestInfo;
  uint[] questsCompleted;
  Skill[] skills; // Skills gained XP in
  uint32[] xpGainedSkills; // XP gained in these skills
}

struct LotteryWinnerInfo {
  uint16 lotteryId;
  uint24 raffleId;
  uint16 itemTokenId;
  uint16 amount;
  bool instantConsume;
  uint40 playerId;
}

struct PendingQueuedActionState {
  // These 2 are in sync. Separated to reduce gas/deployment costs as these are passed down many layers.
  PendingQueuedActionEquipmentState[] equipmentStates;
  PendingQueuedActionMetadata[] actionMetadatas;
  QueuedAction[] remainingQueuedActions;
  PastRandomRewardInfo[] producedPastRandomRewards;
  uint[] xpRewardItemTokenIds;
  uint[] xpRewardAmounts;
  uint[] dailyRewardItemTokenIds;
  uint[] dailyRewardAmounts;
  PendingQueuedActionProcessed processedData;
  bytes32 dailyRewardMask;
  QuestState quests;
  uint numPastRandomRewardInstancesToRemove;
  uint8 worldLocation;
  LotteryWinnerInfo lotteryWinner;
}

struct FullAttireBonusInput {
  Skill skill;
  uint8 bonusXPPercent;
  uint8 bonusRewardsPercent; // 3 = 3%
  uint16[5] itemTokenIds; // 0 = head, 1 = body, 2 arms, 3 body, 4 = feet
}

// Contains everything you need to create an item
struct ItemInput {
  CombatStats combatStats;
  uint16 tokenId;
  EquipPosition equipPosition;
  bool isTransferable;
  bool isFullModeOnly;
  // Minimum requirements in this skill
  Skill skill;
  uint32 minXP;
  // Food
  uint16 healthRestored;
  // Boost
  BoostType boostType;
  uint16 boostValue; // Varies, could be the % increase
  uint24 boostDuration; // How long the effect of the boost vial last
  // uri
  string metadataURI;
  string name;
}

<<<<<<< HEAD
uint constant MAX_UNIQUE_TICKETS_ = 64;
=======
uint constant IS_FULL_MODE_BIT = 7;

// Queued action
uint constant IS_VALID_BIT = 0;
uint constant HAS_PET_BIT = 1;
>>>>>>> c22e0feb
<|MERGE_RESOLUTION|>--- conflicted
+++ resolved
@@ -29,13 +29,9 @@
   EXTRA_BOOST_VIAL,
   GLOBAL_BOOST_VIAL,
   CLAN_BOOST_VIAL,
-<<<<<<< HEAD
-  PASSIVE_BOOST_VIAL
-=======
   PASSIVE_BOOST_VIAL,
   LOCKED_VAULT,
   TERRITORY
->>>>>>> c22e0feb
 }
 
 struct Player {
@@ -413,12 +409,9 @@
   string name;
 }
 
-<<<<<<< HEAD
 uint constant MAX_UNIQUE_TICKETS_ = 64;
-=======
 uint constant IS_FULL_MODE_BIT = 7;
 
 // Queued action
 uint constant IS_VALID_BIT = 0;
-uint constant HAS_PET_BIT = 1;
->>>>>>> c22e0feb
+uint constant HAS_PET_BIT = 1;