--- conflicted
+++ resolved
@@ -28,13 +28,9 @@
   error GuaranteedRewardsMustBeInOrder();
   error GuaranteedRewardsNoDuplicates();
   error NotAFactorOf3600();
-<<<<<<< HEAD
-  error PackedDataAlwaysZeroForNow();
   error TooManyGuaranteedRewards();
   error TooManyRandomRewards();
-=======
   error FirstMinSkillMustBeActionSkill();
->>>>>>> c22e0feb
 
   function checkActionChoice(ActionChoiceInput calldata _actionChoiceInput) external pure {
     uint16[] calldata inputTokenIds = _actionChoiceInput.inputTokenIds;
@@ -149,7 +145,6 @@
         }
       }
     }
-
     if (guaranteedRewardsLength > 3) {
       revert TooManyGuaranteedRewards();
     }
@@ -159,7 +154,6 @@
   function setActionRandomRewards(RandomReward[] calldata _randomRewards, ActionRewards storage actionReward) external {
     uint randomRewardsLength = _randomRewards.length;
     if (randomRewardsLength != 0) {
-<<<<<<< HEAD
       actionReward.randomRewardTokenId1 = _randomRewards[0].itemTokenId;
       actionReward.randomRewardChance1 = _randomRewards[0].chance;
       actionReward.randomRewardAmount1 = _randomRewards[0].amount;
@@ -168,16 +162,6 @@
       actionReward.randomRewardTokenId2 = _randomRewards[1].itemTokenId;
       actionReward.randomRewardChance2 = _randomRewards[1].chance;
       actionReward.randomRewardAmount2 = _randomRewards[1].amount;
-=======
-      actionReward.randomRewardTokenId1 = _action.randomRewards[0].itemTokenId;
-      actionReward.randomRewardChance1 = _action.randomRewards[0].chance;
-      actionReward.randomRewardAmount1 = uint8(_action.randomRewards[0].amount);
-    }
-    if (randomRewardsLength > 1) {
-      actionReward.randomRewardTokenId2 = _action.randomRewards[1].itemTokenId;
-      actionReward.randomRewardChance2 = _action.randomRewards[1].chance;
-      actionReward.randomRewardAmount2 = uint8(_action.randomRewards[1].amount);
->>>>>>> c22e0feb
 
       if (actionReward.randomRewardChance2 > actionReward.randomRewardChance1) {
         revert RandomRewardsMustBeInOrder(_randomRewards[0].chance, _randomRewards[1].chance);
@@ -187,15 +171,9 @@
       }
     }
     if (randomRewardsLength > 2) {
-<<<<<<< HEAD
       actionReward.randomRewardTokenId3 = _randomRewards[2].itemTokenId;
       actionReward.randomRewardChance3 = _randomRewards[2].chance;
       actionReward.randomRewardAmount3 = _randomRewards[2].amount;
-=======
-      actionReward.randomRewardTokenId3 = _action.randomRewards[2].itemTokenId;
-      actionReward.randomRewardChance3 = _action.randomRewards[2].chance;
-      actionReward.randomRewardAmount3 = uint8(_action.randomRewards[2].amount);
->>>>>>> c22e0feb
 
       if (actionReward.randomRewardChance3 > actionReward.randomRewardChance2) {
         revert RandomRewardsMustBeInOrder(_randomRewards[1].chance, _randomRewards[2].chance);
@@ -209,17 +187,10 @@
         }
       }
     }
-<<<<<<< HEAD
     if (_randomRewards.length > 3) {
       actionReward.randomRewardTokenId4 = _randomRewards[3].itemTokenId;
       actionReward.randomRewardChance4 = _randomRewards[3].chance;
       actionReward.randomRewardAmount4 = _randomRewards[3].amount;
-=======
-    if (_action.randomRewards.length > 3) {
-      actionReward.randomRewardTokenId4 = _action.randomRewards[3].itemTokenId;
-      actionReward.randomRewardChance4 = _action.randomRewards[3].chance;
-      actionReward.randomRewardAmount4 = uint8(_action.randomRewards[3].amount);
->>>>>>> c22e0feb
       if (actionReward.randomRewardChance4 > actionReward.randomRewardChance3) {
         revert RandomRewardsMustBeInOrder(_randomRewards[2].chance, _randomRewards[3].chance);
       }
