--- conflicted
+++ resolved
@@ -401,7 +401,6 @@
       respawnTime
     );
 
-<<<<<<< HEAD
     uint256 combatTimePerKill = _getTimeToKill(
       actionChoice.skill._asSkill(),
       combatStats,
@@ -409,16 +408,6 @@
       alphaCombat,
       betaCombat,
       enemyCombatStats.health
-=======
-    // Initial combat calculations...
-    uint combatTimePerKill = _getTimeToKill(
-      _actionChoice.skill,
-      _combatStats,
-      _enemyCombatStats,
-      _alphaCombat,
-      _betaCombat,
-      _enemyCombatStats.health
->>>>>>> 08e3d090
     );
 
     // Steps for this:
@@ -428,16 +417,9 @@
     // 3.5 - If not enough food (i.e died) then backtrack the scrolls.
 
     // Time spent in comabt with the enemies that were killed, needed in case foodConsumed gets maxed out
-<<<<<<< HEAD
     uint256 combatElapsedTimeKilling;
-    // Step 1 - Best case scenario how many we can kill
     uint256 numKilled;
     bool canKillAll = dmgDealt > uint16(enemyCombatStats.health);
-=======
-    uint combatElapsedTimeKilling;
-    uint numKilled;
-    bool canKillAll = dmgDealt > uint16(_enemyCombatStats.health);
->>>>>>> 08e3d090
     if (canKillAll) {
       // But how many can we kill in the time that has elapsed?
       numKilled = (elapsedTime * numSpawnedPerHour) / (3600 * SPAWN_MUL);
@@ -456,21 +438,12 @@
 
     // Step 2 - Work out how many consumables are used
     // Check how many to consume, and also adjust xpElapsedTime if they don't have enough consumables
-<<<<<<< HEAD
-    baseInputItemsConsumedNum = uint16(Math.ceilDiv(combatElapsedTime * actionChoice.rate, 3600 * RATE_MUL));
+    uint256 maxRequiredBaseInputItemsConsumedRatio = baseInputItemsConsumedNum;
     if (actionChoice.rate != 0) {
-      baseInputItemsConsumedNum = uint16(Math.max(numKilled, baseInputItemsConsumedNum));
-    }
-    uint256 maxRequiredBaseInputItemsConsumedRatio = baseInputItemsConsumedNum;
-    if (baseInputItemsConsumedNum != 0) {
-=======
-    uint maxRequiredBaseInputItemsConsumedRatio = baseInputItemsConsumedNum;
-    if (_actionChoice.rate != 0) {
       baseInputItemsConsumedNum = uint16(
-        Math.max(numKilled, Math.ceilDiv(combatElapsedTime * _actionChoice.rate, 3600 * RATE_MUL))
+        Math.max(numKilled, Math.ceilDiv(combatElapsedTime * actionChoice.rate, 3600 * RATE_MUL))
       );
 
->>>>>>> 08e3d090
       // This checks the balances
       maxRequiredBaseInputItemsConsumedRatio = _getMaxRequiredRatio(
         from,
@@ -483,7 +456,7 @@
       if (baseInputItemsConsumedNum == 0) {
         // Requires input items but we don't have any. In combat the entire time getting rekt
         xpElapsedTime = 0;
-        combatElapsedTime = _elapsedTime;
+        combatElapsedTime = elapsedTime;
       } else if (baseInputItemsConsumedNum > maxRequiredBaseInputItemsConsumedRatio) {
         numKilled = (numKilled * maxRequiredBaseInputItemsConsumedRatio) / baseInputItemsConsumedNum;
         xpElapsedTime = respawnTime * numKilled;
@@ -493,84 +466,35 @@
           uint256 combatTimePerEnemy = Math.ceilDiv(uint16(enemyCombatStats.health) * respawnTime, dmgDealt);
           combatElapsedTime = combatTimePerEnemy * numKilled;
           combatElapsedTimeKilling = combatElapsedTime;
-<<<<<<< HEAD
-          combatElapsedTime += elapsedTime - (respawnTime * numKilled); // Plus fighting the one you haven't killed
+          combatElapsedTime += elapsedTime - (respawnTime * numKilled);
         } else {
           // In combat the entire time
           combatElapsedTime = elapsedTime;
-=======
-          combatElapsedTime += _elapsedTime - (respawnTime * numKilled);
-        } else {
-          combatElapsedTime = _elapsedTime;
->>>>>>> 08e3d090
           combatElapsedTimeKilling = combatTimePerKill * numKilled;
         }
       }
-<<<<<<< HEAD
-    } else if (actionChoice.rate != 0) {
-      // Requires input items but we don't have any. In combat the entire time getting rekt
-      xpElapsedTime = 0;
-      combatElapsedTime = elapsedTime;
-    }
-
-    // Step 3 - Work out how much food is needed. If you die then work out how many consumables you actually used as in combat you died before you could cast more.
-    uint32 totalHealthLost = _fullDmg(enemyCombatStats, combatStats, alphaCombat, betaCombat, combatElapsedTime);
-
-    uint32 playerHealth = uint16(int16(_max(0, combatStats.health)));
-    if (int32(totalHealthLost) > combatStats.health) {
-      // Take away our health points from the total dealt
-      totalHealthLost -= playerHealth;
-    } else {
-      totalHealthLost = 0;
-    }
-
-    uint32 totalHealthLostOnlyKilled = _fullDmg(
-      enemyCombatStats,
-      combatStats,
-      alphaCombat,
-      betaCombat,
-      combatElapsedTimeKilling
-    );
-
-    if (int32(totalHealthLostOnlyKilled) > combatStats.health) {
-      // Take away our health points from the total dealt
-      totalHealthLostOnlyKilled -= playerHealth;
-    } else {
-      totalHealthLostOnlyKilled = 0;
-    }
-
+    }
+
+    // Calculate combat damage
+    // Step 3 - Calculate raw damage taken
+    int32 totalHealthLost = int32(_fullDmg(enemyCombatStats, combatStats, alphaCombat, betaCombat, combatElapsedTime));
+
+    // Take away our health points from the total dealt to us
+    totalHealthLost -= combatStats.health;
+
+    int32 totalHealthLostOnlyKilled = int32(
+      _fullDmg(enemyCombatStats, combatStats, alphaCombat, betaCombat, combatElapsedTimeKilling)
+    );
+
+    totalHealthLostOnlyKilled -= combatStats.health;
+
+    int32 playerHealth = combatStats.health;
     uint256 totalFoodRequiredKilling;
     (foodConsumed, totalFoodRequiredKilling, died) = _getFoodConsumed(
       from,
       regenerateId,
-      totalHealthLost,
-      totalHealthLostOnlyKilled,
-=======
-    }
-
-    // Calculate combat damage
-    // Step 3 - Calculate raw damage taken
-    int32 totalHealthLost = int32(
-      _fullDmg(_enemyCombatStats, _combatStats, _alphaCombat, _betaCombat, combatElapsedTime)
-    );
-
-    // Take away our health points from the total dealt to us
-    totalHealthLost -= _combatStats.health;
-
-    int32 totalHealthLostOnlyKilled = int32(
-      _fullDmg(_enemyCombatStats, _combatStats, _alphaCombat, _betaCombat, combatElapsedTimeKilling)
-    );
-
-    totalHealthLostOnlyKilled -= _combatStats.health;
-
-    int32 playerHealth = _combatStats.health;
-    uint totalFoodRequiredKilling;
-    (foodConsumed, totalFoodRequiredKilling, died) = _getFoodConsumed(
-      _from,
-      _regenerateId,
       totalHealthLost > 0 ? uint32(totalHealthLost) : 0,
       totalHealthLostOnlyKilled > 0 ? uint32(totalHealthLostOnlyKilled) : 0,
->>>>>>> 08e3d090
       playerHealth,
       alphaCombatHealing,
       itemNFT,
@@ -585,22 +509,10 @@
         healthRestored = item.healthRestored;
       }
 
-<<<<<<< HEAD
-      uint256 totalHealth = uint16(combatStats.health) + foodConsumed * healthRestored;
-      // How much combat time is required to kill the player
-      uint256 killPlayerTime = _timeToKillPlayer(
-        combatStats,
-        enemyCombatStats,
-        alphaCombat,
-        betaCombat,
-        int(totalHealth)
-      );
-=======
       // Calculate total health using raw values
       int256 totalHealth = playerHealth + int256(uint256(foodConsumed * healthRestored));
       // How much combat time is required to kill the player
-      uint killPlayerTime = _timeToKillPlayer(_combatStats, _enemyCombatStats, _alphaCombat, _betaCombat, totalHealth);
->>>>>>> 08e3d090
+      uint256 killPlayerTime = _timeToKillPlayer(combatStats, enemyCombatStats, alphaCombat, betaCombat, totalHealth);
 
       combatElapsedTime = Math.min(combatElapsedTime, killPlayerTime); // Needed?
       if (healthRestored == 0 || totalHealthLost <= 0) {
@@ -626,15 +538,10 @@
       xpElapsedTime = respawnTime * numKilled;
 
       // Step 3.5 - Wasn't enough food, so work out how many consumables we actually used.
-<<<<<<< HEAD
       if (actionChoice.rate != 0) {
-        baseInputItemsConsumedNum = uint16(Math.ceilDiv(combatElapsedTime * actionChoice.rate, 3600 * RATE_MUL));
-=======
-      if (_actionChoice.rate != 0) {
->>>>>>> 08e3d090
         // Make sure we use at least 1 per kill
         baseInputItemsConsumedNum = uint16(
-          Math.max(numKilled, Math.ceilDiv(combatElapsedTime * _actionChoice.rate, 3600 * RATE_MUL))
+          Math.max(numKilled, Math.ceilDiv(combatElapsedTime * actionChoice.rate, 3600 * RATE_MUL))
         );
 
         // Make sure we don't go above the maximum amount of consumables (scrolls/arrows) that we actually have
@@ -676,12 +583,11 @@
   }
 
   function _getFoodConsumed(
-<<<<<<< HEAD
     address from,
     uint16 regenerateId,
     uint32 totalHealthLost,
     uint32 totalHealthLostKilling,
-    uint32 totalHealthPlayer,
+    int32 totalHealthPlayer,
     uint256 alphaCombatHealing,
     address itemNFT,
     PendingQueuedActionEquipmentState[] memory pendingQueuedActionEquipmentStates
@@ -689,20 +595,6 @@
     uint256 healthRestoredFromItem;
     if (regenerateId != NONE) {
       Item memory item = IItemNFT(itemNFT).getItem(regenerateId);
-=======
-    address _from,
-    uint16 _regenerateId,
-    uint32 _totalHealthLost,
-    uint32 _totalHealthLostKilling,
-    int32 _totalHealthPlayer,
-    uint256 _alphaCombatHealing,
-    IItemNFT _itemNFT,
-    PendingQueuedActionEquipmentState[] calldata _pendingQueuedActionEquipmentStates
-  ) private view returns (uint16 foodConsumed, uint totalFoodRequiredKilling, bool died) {
-    uint healthRestoredFromItem;
-    if (_regenerateId != NONE) {
-      Item memory item = _itemNFT.getItem(_regenerateId);
->>>>>>> 08e3d090
       healthRestoredFromItem = item.healthRestored;
     }
 
@@ -710,14 +602,9 @@
       // No food attached or didn't lose any health
       died = totalHealthLost != 0;
     } else {
-<<<<<<< HEAD
-      // Equation used is totalFoodRequired = totalHealthLost / (healthRestoredFromItem * healingDoneFromHealth)
-      uint256 healingDoneFromHealth = _calculateHealingDoneFromHealth(totalHealthPlayer, alphaCombatHealing);
-=======
       // Only use positive values for healing bonus
-      uint256 effectiveHealth = _totalHealthPlayer > 0 ? uint32(_totalHealthPlayer) : 0;
-      uint256 healingDoneFromHealth = _calculateHealingDoneFromHealth(effectiveHealth, _alphaCombatHealing);
->>>>>>> 08e3d090
+      uint256 effectiveHealth = totalHealthPlayer > 0 ? uint32(totalHealthPlayer) : 0;
+      uint256 healingDoneFromHealth = _calculateHealingDoneFromHealth(effectiveHealth, alphaCombatHealing);
       uint256 totalFoodRequired = _calculateTotalFoodRequired(
         totalHealthLost,
         healthRestoredFromItem,
