// SPDX-License-Identifier: MIT
pragma solidity ^0.8.28;

import {IERC1155} from "@openzeppelin/contracts/token/ERC1155/IERC1155.sol";
import {UUPSUpgradeable} from "@openzeppelin/contracts-upgradeable/proxy/utils/UUPSUpgradeable.sol";
import {OwnableUpgradeable} from "@openzeppelin/contracts-upgradeable/access/OwnableUpgradeable.sol";
import {BitMaps} from "@openzeppelin/contracts/utils/structs/BitMaps.sol";
import {AdminAccess} from "./AdminAccess.sol";
import {ItemNFT} from "./ItemNFT.sol";
import {IPlayers} from "./interfaces/IPlayers.sol";
import {IBrushToken} from "./interfaces/external/IBrushToken.sol";
import {PlayerNFT} from "./PlayerNFT.sol";
import {RandomnessBeacon} from "./RandomnessBeacon.sol";
import {Quests} from "./Quests.sol";
import {PromotionsLibrary} from "./PromotionsLibrary.sol";
import {DailyRewardsScheduler} from "./DailyRewardsScheduler.sol";

import "./globals/items.sol";
import "./globals/rewards.sol";
import "./globals/promotions.sol";

contract Promotions is UUPSUpgradeable, OwnableUpgradeable {
  using BitMaps for BitMaps.BitMap;

  event PromotionRedeemed(
    address indexed to,
    uint256 playerId,
    Promotion promotion,
    string redeemCode,
    uint256[] itemTokenIds,
    uint256[] amounts,
    uint256[] daysRedeemed,
    uint256 tokenCost
  );

  event AddPromotions(PromotionInfoInput[] promotionInfos);
  event EditPromotions(PromotionInfoInput[] promotionInfos);
  event RemovePromotions(Promotion[] promotions);
  event ClearPlayerPromotions(uint256 playerId, Promotion[] promotions);
  event SetBrushDistributionPercentages(
    uint256 brushBurntPercentage,
    uint256 brushTreasuryPercentage,
    uint256 brushDevPercentage
  );

  error NotOwnerOfPlayer();
  error PromotionAlreadyClaimed();
  error InvalidRedeemCode();
  error NotPromotionalAdmin();
  error NotAdminAndBeta();
  error NotOwnerOfPlayerAndActive();
  error InvalidPromotion();
  error PlayerDoesNotQualify();
  error OracleNotCalled();
  error PromotionNotAdded();
  error MintingOutsideAvailableDate();
  error PromotionNotSet();
  error PlayerNotHitEnoughClaims();
  error InvalidBrushCost();
  error PlayerNotEvolved();
  error NotEnoughBrush();
  error MustBeAdminOnlyPromotion();
  error CannotPayForToday();
  error DaysArrayNotSortedOrDuplicates();
  error PromotionFinished();
  error PercentNotTotal100();
  error DependentQuestNotCompleted();

  AdminAccess private _adminAccess;
  IPlayers private _players;
  ItemNFT private _itemNFT;
  PlayerNFT private _playerNFT;
  IBrushToken private _brush;
  RandomnessBeacon private _randomnessBeacon;
  DailyRewardsScheduler private _dailyRewardsScheduler;
  Quests private _quests;
  address private _dev;
  address private _treasury;
  uint8 private _brushBurntPercentage;
  uint8 private _brushTreasuryPercentage;
  uint8 private _brushDevPercentage;
  bool private _isBeta;
  mapping(uint256 playerId => BitMaps.BitMap) private _singlePlayerPromotionsCompleted;
  mapping(Promotion promotion => PromotionInfo) private _activePromotions;
  mapping(uint256 playerId => mapping(Promotion promotion => uint8[32] daysCompleted))
    private _multidayPlayerPromotionsCompleted; // Total 31 days (1 month), last one indicates if the final day bonus has been claimed

  // Special promotions
  mapping(address user => BitMaps.BitMap) private _userPromotionsClaimed;
  mapping(uint256 playerId => BitMaps.BitMap) private _playerPromotionsClaimed;

  uint256 public constant FINAL_PROMOTION_DAY_INDEX = 31;

  modifier isOwnerOfPlayerAndActive(uint256 playerId) {
    require(_players.isOwnerOfPlayerAndActive(_msgSender(), playerId), NotOwnerOfPlayerAndActive());
    _;
  }

  /// @custom:oz-upgrades-unsafe-allow constructor
  constructor() {
    _disableInitializers();
  }

  function initialize(
    IPlayers players,
    RandomnessBeacon randomnessBeacon,
    DailyRewardsScheduler dailyRewardsScheduler,
    ItemNFT itemNFT,
    PlayerNFT playerNFT,
    Quests quests,
    IBrushToken brush,
    address treasury,
    address dev,
    AdminAccess adminAccess,
    bool isBeta
  ) external initializer {
    __UUPSUpgradeable_init();
    __Ownable_init(_msgSender());

    _players = players;
    _randomnessBeacon = randomnessBeacon;
    _dailyRewardsScheduler = dailyRewardsScheduler;
    _itemNFT = itemNFT;
    _playerNFT = playerNFT;
    _quests = quests;
    _brush = brush;
    _treasury = treasury;
    _dev = dev;
    _adminAccess = adminAccess;
    _isBeta = isBeta;
  }

  modifier onlyPromotionalAdmin() {
    require(_adminAccess.isPromotionalAdmin(_msgSender()), NotPromotionalAdmin());
    _;
  }

  modifier isAdminAndBeta() {
    require(_adminAccess.isAdmin(_msgSender()) && _isBeta, NotAdminAndBeta());
    _;
  }

  // Keep for backwards compatibility for now
  function mintStarterPromotionalPack(
    address to,
    uint256 playerId,
    string calldata redeemCode
  ) external onlyPromotionalAdmin {
    require(!_userPromotionsClaimed[to].get(uint8(Promotion.STARTER)), PromotionAlreadyClaimed());
    require(bytes(redeemCode).length == 16, InvalidRedeemCode());
    require(_playerNFT.balanceOf(to, playerId) == 1, NotOwnerOfPlayer());

    uint256[] memory itemTokenIds = new uint256[](5);
    uint256[] memory amounts = new uint256[](5);
    uint256[] memory daysToSet = new uint256[](5);
    itemTokenIds[0] = XP_BOOST; // 5x XP Boost
    amounts[0] = 5;
    itemTokenIds[1] = SKILL_BOOST; // 3x Skill Boost
    amounts[1] = 3;
    itemTokenIds[2] = COOKED_FEOLA; // 200x Cooked Feola
    amounts[2] = 200;
    itemTokenIds[3] = SHADOW_SCROLL; // 300x Shadow Scrolls
    amounts[3] = 300;
    itemTokenIds[4] = SECRET_EGG_2_TIER1; // 1x Special Egg
    amounts[4] = 1;

    _userPromotionsClaimed[to].set(uint8(Promotion.STARTER));

    try _itemNFT.mintBatch(to, itemTokenIds, amounts) {} catch {
      assembly ("memory-safe") {
        mstore(itemTokenIds, 0)
        mstore(amounts, 0)
      }
    }

    for (uint256 i; i < daysToSet.length; ++i) {
      daysToSet[i] = FINAL_PROMOTION_DAY_INDEX;
    }

    emit PromotionRedeemed(to, playerId, Promotion.STARTER, redeemCode, itemTokenIds, amounts, daysToSet, 0);
  }

  function adminMintPromotionalPack(
    address to,
    uint256 playerId,
    string calldata redeemCode,
    Promotion promotion
  ) external onlyPromotionalAdmin {
    PromotionInfo storage promotionInfo = _activePromotions[promotion];

    require(promotionInfo.adminOnly, MustBeAdminOnlyPromotion());

    if (promotionInfo.promotionTiedToUser) {
      require(!_userPromotionsClaimed[to].get(uint8(promotion)), PromotionAlreadyClaimed());
      _userPromotionsClaimed[to].set(uint8(promotion));
    }

    if (promotionInfo.promotionTiedToPlayer) {
      require(!_playerPromotionsClaimed[playerId].get(uint8(promotion)), PromotionAlreadyClaimed());
      _playerPromotionsClaimed[playerId].set(uint8(promotion));
    }

    require(bytes(redeemCode).length == promotionInfo.redeemCodeLength, InvalidRedeemCode());
    require(promotionInfo.promotionMustOwnPlayer && _playerNFT.balanceOf(to, playerId) == 1, NotOwnerOfPlayer());

    uint256[] memory itemTokenIds = new uint256[](promotionInfo.guaranteedItemTokenIds.length);
    uint256[] memory amounts = new uint256[](promotionInfo.guaranteedItemTokenIds.length);
    uint256[] memory daysToSet = new uint256[](promotionInfo.guaranteedItemTokenIds.length);

    for (uint256 i; i < promotionInfo.guaranteedItemTokenIds.length; ++i) {
      itemTokenIds[i] = promotionInfo.guaranteedItemTokenIds[i];
      amounts[i] = promotionInfo.guaranteedAmounts[i];
      daysToSet[i] = FINAL_PROMOTION_DAY_INDEX;
    }

    try _itemNFT.mintBatch(to, itemTokenIds, amounts) {} catch {
      assembly ("memory-safe") {
        mstore(itemTokenIds, 0)
        mstore(amounts, 0)
      }
    }
    emit PromotionRedeemed(to, playerId, promotion, redeemCode, itemTokenIds, amounts, daysToSet, 0);
  }

  // 0 indexed
  function payMissedPromotionDays(
    uint256 playerId,
    Promotion promotion,
    uint256[] calldata missedDays
  ) external isOwnerOfPlayerAndActive(playerId) {
    PromotionInfo storage promotionInfo = _activePromotions[promotion];

    require(promotionInfo.isMultiday, PromotionNotSet());
    require(promotionInfo.brushCostMissedDay != 0, InvalidBrushCost());
    // Don't allow to pay if the promotion has finished
    require(
      promotionInfo.startTime + (promotionInfo.numDays + promotionInfo.numDaysClaimablePeriodStreakBonus) * 1 days >
        block.timestamp,
      PromotionFinished()
    );

    uint256[] memory itemTokenIds = new uint256[](missedDays.length);
    uint256[] memory amounts = new uint256[](missedDays.length);
    uint256[] memory daysToSet = new uint256[](missedDays.length);

    uint256 today = (block.timestamp - promotionInfo.startTime) / 1 days;

    // Check that the days are in order and there are no duplicates
    for (uint256 i; i < missedDays.length; ++i) {
      // Check you are not trying to claim todays one
      require(today != missedDays[i], CannotPayForToday());
      (
        uint256[] memory previousDayItemTokenIds,
        uint256[] memory previousDayAmounts,
        uint256[] memory previousDaysToSet,
        PromotionMintStatus promotionMintStatus
      ) = mintPromotionView(playerId, promotion, promotionInfo.startTime + missedDays[i] * 1 days);

      _checkPromotionMintStatus(promotionMintStatus);

      itemTokenIds[i] = previousDayItemTokenIds[0];
      amounts[i] = previousDayAmounts[0];
      daysToSet[i] = previousDaysToSet[0];
      _multidayPlayerPromotionsCompleted[playerId][promotion][missedDays[i]] = 0xFF;

      require(i == missedDays.length - 1 || missedDays[i] < missedDays[i + 1], DaysArrayNotSortedOrDuplicates());
    }

    uint256 totalCost = ((uint256(promotionInfo.brushCostMissedDay) * 1 ether) / BRUSH_COST_MISSED_DAY_MUL) *
      missedDays.length;
    _pay(totalCost);

    _itemNFT.mintBatch(_msgSender(), itemTokenIds, amounts);

    emit PromotionRedeemed(_msgSender(), playerId, promotion, "", itemTokenIds, amounts, daysToSet, totalCost);
  }

  function _checkPromotionMintStatus(PromotionMintStatus promotionMintStatus) private pure {
    if (promotionMintStatus != PromotionMintStatus.SUCCESS) {
      require(promotionMintStatus != PromotionMintStatus.PROMOTION_ALREADY_CLAIMED, PromotionAlreadyClaimed());
      require(promotionMintStatus != PromotionMintStatus.ORACLE_NOT_CALLED, OracleNotCalled());
      require(promotionMintStatus != PromotionMintStatus.MINTING_OUTSIDE_AVAILABLE_DATE, MintingOutsideAvailableDate());
      require(promotionMintStatus != PromotionMintStatus.PLAYER_DOES_NOT_QUALIFY, PlayerDoesNotQualify());
      require(
        promotionMintStatus != PromotionMintStatus.PLAYER_NOT_HIT_ENOUGH_CLAIMS_FOR_STREAK_BONUS,
        PlayerNotHitEnoughClaims()
      );
      require(promotionMintStatus != PromotionMintStatus.DEPENDENT_QUEST_NOT_COMPLETED, DependentQuestNotCompleted());
    }
  }

  function mintPromotion(uint256 playerId, Promotion promotion) external isOwnerOfPlayerAndActive(playerId) {
    (
      uint256[] memory itemTokenIds,
      uint256[] memory amounts,
      uint256[] memory daysToSet,
      PromotionMintStatus promotionMintStatus
    ) = mintPromotionView(playerId, promotion, block.timestamp);

    _checkPromotionMintStatus(promotionMintStatus);

    // Check they have paid or have an evolved hero if the promotion requires it
    PromotionInfo storage promotionInfo = _activePromotions[promotion];
    if (!hasClaimedAny(playerId, promotion)) {
      if (promotionInfo.tokenCost != 0) {
        _pay(promotionInfo.tokenCost * 1 ether);
      } else {
        require(!promotionInfo.evolvedHeroOnly || _players.isPlayerUpgraded(playerId), PlayerNotEvolved());
      }
    }

    if (promotionInfo.isMultiday) {
      _multidayPlayerPromotionsCompleted[playerId][promotion][daysToSet[0]] = 0xFF;
    } else {
      // Mark the promotion as completed
      _singlePlayerPromotionsCompleted[playerId].set(uint256(promotion));
    }

    if (itemTokenIds.length != 0) {
      _itemNFT.mintBatch(_msgSender(), itemTokenIds, amounts);
    }

    emit PromotionRedeemed(_msgSender(), playerId, promotion, "", itemTokenIds, amounts, daysToSet, 0);
  }

  function mintPromotionViewNow(
    uint256 playerId,
    Promotion promotion
  )
    public
    view
    returns (
      uint256[] memory itemTokenIds,
      uint256[] memory amounts,
      uint256[] memory daysToSet,
      PromotionMintStatus promotionMintStatus
    )
  {
    return mintPromotionView(playerId, promotion, block.timestamp);
  }

  // Should not revert (outside of developer asserts)
  function mintPromotionView(
    uint256 playerId,
    Promotion promotion,
    uint256 timestamp
  )
    public
    view
    returns (
      uint256[] memory itemTokenIds,
      uint256[] memory amounts,
      uint256[] memory daysToSet,
      PromotionMintStatus promotionMintStatus
    )
  {
    PromotionInfo memory promotionInfo = _activePromotions[promotion];
    uint256 dayToSet = FINAL_PROMOTION_DAY_INDEX;
    if (promotionInfo.isMultiday) {
      (itemTokenIds, amounts, dayToSet, promotionMintStatus) = _handleMultidayPromotion(playerId, promotion, timestamp);
    } else {
      // Single day promotion
      (itemTokenIds, amounts, promotionMintStatus) = _handleSinglePromotion(playerId, promotion, timestamp);
    }

    daysToSet = new uint256[](itemTokenIds.length);
    for (uint256 i; i < daysToSet.length; ++i) {
      daysToSet[i] = dayToSet;
    }
  }

  function getActivePromotion(uint256 promotionId) external view returns (PromotionInfo memory) {
    return _activePromotions[Promotion(promotionId)];
  }

  function getMultidayPlayerPromotionsCompleted(
    uint256 playerId,
    Promotion promotion,
    uint256 day
  ) external view returns (uint8) {
    return _multidayPlayerPromotionsCompleted[playerId][promotion][day];
  }

  function _checkMintPromotion(
    uint256 playerId,
    Promotion promotion,
    uint256 timestamp
  ) private view returns (PromotionMintStatus) {
    PromotionInfo memory promotionInfo = _activePromotions[promotion];
    if (
      promotionInfo.startTime > timestamp || (promotionInfo.startTime + promotionInfo.numDays * 1 days) <= timestamp
    ) {
      return PromotionMintStatus.MINTING_OUTSIDE_AVAILABLE_DATE;
    }

    if (_singlePlayerPromotionsCompleted[playerId].get(uint256(promotion))) {
      return PromotionMintStatus.PROMOTION_ALREADY_CLAIMED;
    }

    if (promotionInfo.minTotalXP > _players.getTotalXP(playerId)) {
      return PromotionMintStatus.PLAYER_DOES_NOT_QUALIFY;
    }

    if (
      promotionInfo.questPrerequisiteId != 0 && !_quests.isQuestCompleted(playerId, promotionInfo.questPrerequisiteId)
    ) {
      return PromotionMintStatus.DEPENDENT_QUEST_NOT_COMPLETED;
    }

    return PromotionMintStatus.SUCCESS;
  }

  function _checkMultidayDailyMintPromotion(
    uint256 playerId,
    Promotion promotion,
    uint256 timestamp
  ) private view returns (PromotionMintStatus) {
    PromotionInfo memory promotionInfo = _activePromotions[promotion];
    if (
      promotionInfo.startTime > timestamp || (promotionInfo.startTime + promotionInfo.numDays * 1 days) <= timestamp
    ) {
      return PromotionMintStatus.MINTING_OUTSIDE_AVAILABLE_DATE;
    }

    // Have they minted today's promotion already?
    uint256 today = (timestamp - promotionInfo.startTime) / 1 days;
    if (_multidayPlayerPromotionsCompleted[playerId][promotion][today] != 0) {
      return PromotionMintStatus.PROMOTION_ALREADY_CLAIMED;
    }

    if (promotionInfo.minTotalXP > _players.getTotalXP(playerId)) {
      return PromotionMintStatus.PLAYER_DOES_NOT_QUALIFY;
    }
    return PromotionMintStatus.SUCCESS;
  }

  function _getTierReward(
    uint256 playerId,
    RandomnessBeacon randomnessBeacon,
    uint256 oracleTime,
    PromotionMintStatus oldStatus
  ) private view returns (uint256 itemTokenId, uint256 amount, PromotionMintStatus promotionMintStatus) {
    // No items specified to choose from so pick a random daily item from the tier above
    promotionMintStatus = oldStatus;
    uint256 totalXP = _players.getTotalXP(playerId);
    uint256 playerTier;

    // Work out the tier
    if (totalXP >= TIER_5_DAILY_REWARD_START_XP) {
      playerTier = 5; // Can't go higher than 5 currently
    } else if (totalXP >= TIER_4_DAILY_REWARD_START_XP) {
      playerTier = 5;
    } else if (totalXP >= TIER_3_DAILY_REWARD_START_XP) {
      playerTier = 4;
    } else if (totalXP >= TIER_2_DAILY_REWARD_START_XP) {
      playerTier = 3;
    } else {
      playerTier = 2;
    }

    if (!randomnessBeacon.hasRandomWord(oracleTime)) {
      promotionMintStatus = PromotionMintStatus.ORACLE_NOT_CALLED;
    } else {
      (itemTokenId, amount) = _dailyRewardsScheduler.getSpecificDailyReward(
        playerTier,
        playerId,
        0,
        randomnessBeacon.getRandomWord(oracleTime)
      );
    }
  }

  function _handleSinglePromotion(
    uint256 playerId,
    Promotion promotion,
    uint256 timestamp
  )
    private
    view
    returns (uint256[] memory itemTokenIds, uint256[] memory amounts, PromotionMintStatus promotionMintStatus)
  {
    PromotionInfo memory promotionInfo = _activePromotions[promotion];
    promotionMintStatus = _checkMintPromotion(playerId, promotion, timestamp);
    if (promotionMintStatus == PromotionMintStatus.SUCCESS) {
<<<<<<< HEAD
      // TODO: Support itemTokenIds later
      itemTokenIds = new uint256[](
        promotionInfo.numDailyRandomItemsToPick + promotionInfo.guaranteedItemTokenIds.length
      );
      amounts = new uint256[](promotionInfo.numDailyRandomItemsToPick + promotionInfo.guaranteedItemTokenIds.length);
=======
      // TODO: Support more than 1 numDailyRandomItemsToPick later
      itemTokenIds = new uint[](promotionInfo.numDailyRandomItemsToPick + promotionInfo.guaranteedItemTokenIds.length);
      amounts = new uint[](promotionInfo.numDailyRandomItemsToPick + promotionInfo.guaranteedItemTokenIds.length);
>>>>>>> 08e3d090

      // First add the guaranteed items
      for (uint i; i < promotionInfo.guaranteedItemTokenIds.length; ++i) {
        itemTokenIds[i] = promotionInfo.guaranteedItemTokenIds[i];
        amounts[i] = promotionInfo.guaranteedAmounts[i];
      }

      // Pick a random item from the list, only supports 1 item atm
      uint256 numAvailableItems = promotionInfo.randomItemTokenIds.length;
      RandomnessBeacon randomnessBeacon = _randomnessBeacon;

      uint256 oracleTime = (promotionInfo.startTime / 1 days) * 1 days - 1;
      if (!randomnessBeacon.hasRandomWord(oracleTime)) {
        promotionMintStatus = PromotionMintStatus.ORACLE_NOT_CALLED;
      } else {
<<<<<<< HEAD
        uint256 randomWord = randomnessBeacon.getRandomWord(oracleTime);
        uint256 modifiedRandomWord = uint256(keccak256(abi.encodePacked(randomWord, playerId)));
        uint256 index = modifiedRandomWord % numAvailableItems;
        itemTokenIds[0] = promotionInfo.randomItemTokenIds[index];
        amounts[0] = promotionInfo.randomAmounts[index];
=======
        uint randomWord = itemNFT.world().getRandomWord(oracleTime);
        uint modifiedRandomWord = uint(keccak256(abi.encodePacked(randomWord, _playerId)));
        uint index = modifiedRandomWord % numAvailableItems;

        uint startIndex = promotionInfo.guaranteedItemTokenIds.length; // Guaranteed items are in front
        itemTokenIds[startIndex] = promotionInfo.randomItemTokenIds[index];
        amounts[startIndex] = promotionInfo.randomAmounts[index];
>>>>>>> 08e3d090
      }
    }
  }

  // TODO: Only really supporting xmas 2023 so far with tiered rewards (and halloween 2024)
  function _handleMultidayPromotion(
    uint256 playerId,
    Promotion promotion,
    uint256 timestamp
  )
    private
    view
    returns (
      uint256[] memory itemTokenIds,
      uint256[] memory amounts,
      uint256 dayToSet,
      PromotionMintStatus promotionMintStatus
    )
  {
    PromotionInfo memory promotionInfo = _activePromotions[promotion];
    if (timestamp < promotionInfo.startTime) {
      return (itemTokenIds, amounts, dayToSet, PromotionMintStatus.MINTING_OUTSIDE_AVAILABLE_DATE);
    }

    uint256 today = (timestamp - promotionInfo.startTime) / 1 days;
    if (today < promotionInfo.numDays) {
      itemTokenIds = new uint256[](
        promotionInfo.numDailyRandomItemsToPick + promotionInfo.guaranteedItemTokenIds.length
      );
      amounts = new uint256[](promotionInfo.numDailyRandomItemsToPick + promotionInfo.guaranteedItemTokenIds.length);

<<<<<<< HEAD
      promotionMintStatus = _checkMultidayDailyMintPromotion(playerId, promotion, timestamp);
      if (promotionMintStatus == PromotionMintStatus.SUCCESS) {
        if (promotionInfo.randomItemTokenIds.length == 0) {
          uint256 oracleTime = ((promotionInfo.startTime / 1 days + today) * 1 days) - 1;
          (itemTokenIds[0], amounts[0], promotionMintStatus) = _getTierReward(
            playerId,
            _randomnessBeacon,
=======
      // First add the guaranteed items
      for (uint i; i < promotionInfo.guaranteedItemTokenIds.length; ++i) {
        itemTokenIds[i] = promotionInfo.guaranteedItemTokenIds[i];
        amounts[i] = promotionInfo.guaranteedAmounts[i];
      }

      promotionMintStatus = _checkMultidayDailyMintPromotion(_playerId, _promotion, _timestamp);
      if (promotionMintStatus == PromotionMintStatus.SUCCESS) {
        // TODO: Update this on Sonic branch with better flags. Currently only supports tiered rewards
        if (promotionInfo.guaranteedItemTokenIds.length == 0 && promotionInfo.randomItemTokenIds.length == 0) {
          // Currently assumes tiered rewards
          uint oracleTime = ((promotionInfo.startTime / 1 days + today) * 1 days) - 1;
          uint startIndex = promotionInfo.guaranteedItemTokenIds.length; // Guaranteed items are in front
          (itemTokenIds[startIndex], amounts[startIndex], promotionMintStatus) = _getTierReward(
            _playerId,
            world,
>>>>>>> 08e3d090
            oracleTime,
            promotionMintStatus
          );
        } else if (promotionInfo.guaranteedItemTokenIds.length != 0) {
          // TODO: Just temporary until the migration with better types to determine what rewards are given
        } else {
          // Not supported yet
          assert(false);
        }

        dayToSet = today;
      }
    } else if (today - promotionInfo.numDays < promotionInfo.numDaysClaimablePeriodStreakBonus) {
      promotionMintStatus = PromotionMintStatus.SUCCESS;

      // Check final day bonus hasn't been claimed and is within the claim period
      if (_multidayPlayerPromotionsCompleted[playerId][promotion][FINAL_PROMOTION_DAY_INDEX] != 0) {
        return (itemTokenIds, amounts, dayToSet, PromotionMintStatus.PROMOTION_ALREADY_CLAIMED);
      }

      // Have they actually claimed enough?
      uint256 totalClaimed;
      for (uint256 i; i < _multidayPlayerPromotionsCompleted[playerId][promotion].length; ++i) {
        if (_multidayPlayerPromotionsCompleted[playerId][promotion][i] != 0) {
          ++totalClaimed;
        }
      }

      if (totalClaimed < promotionInfo.numDaysHitNeededForStreakBonus) {
        return (itemTokenIds, amounts, dayToSet, PromotionMintStatus.PLAYER_NOT_HIT_ENOUGH_CLAIMS_FOR_STREAK_BONUS);
      }

      itemTokenIds = new uint256[](
        promotionInfo.numRandomStreakBonusItemsToPick1 +
          promotionInfo.numRandomStreakBonusItemsToPick2 +
          promotionInfo.guaranteedItemTokenIds.length
      );
      amounts = new uint256[](
        promotionInfo.numRandomStreakBonusItemsToPick1 +
          promotionInfo.numRandomStreakBonusItemsToPick2 +
          promotionInfo.guaranteedItemTokenIds.length
      );
      dayToSet = FINAL_PROMOTION_DAY_INDEX;

      // Mint the final day bonus
      uint256 numAvailableItems = promotionInfo.randomStreakBonusItemTokenIds1.length;

      uint256 endTime = promotionInfo.startTime + promotionInfo.numDays * 1 days;
      uint256 oracleTime = (endTime / 1 days) * 1 days - 1;
      if (!_randomnessBeacon.hasRandomWord(oracleTime)) {
        return (itemTokenIds, amounts, dayToSet, PromotionMintStatus.ORACLE_NOT_CALLED);
      }

      // The streak bonus random reward should be based on the last day of the promotion. Pick a random item from the list
      uint256 randomWord = _randomnessBeacon.getRandomWord(oracleTime);
      uint256 modifiedRandomWord = uint256(keccak256(abi.encodePacked(randomWord, playerId)));
      uint256 index = modifiedRandomWord % numAvailableItems;
      itemTokenIds[0] = promotionInfo.randomStreakBonusItemTokenIds1[index];
      amounts[0] = promotionInfo.randomStreakBonusAmounts1[index];
    } else {
      return (itemTokenIds, amounts, dayToSet, PromotionMintStatus.MINTING_OUTSIDE_AVAILABLE_DATE);
    }
  }

  function _pay(uint256 tokenCost) private {
    address sender = _msgSender();
    require(_brush.transferFrom(sender, _treasury, (tokenCost * _brushTreasuryPercentage) / 100), NotEnoughBrush());
    require(_brush.transferFrom(sender, _dev, (tokenCost * _brushDevPercentage) / 100), NotEnoughBrush());
    _brush.burnFrom(sender, (tokenCost * _brushBurntPercentage) / 100);
  }

  // Takes into account the current day for multiday promotions unless outside the range in which case checks the final day bonus.
  function hasCompletedPromotion(uint256 playerId, Promotion promotion) external view returns (bool) {
    PromotionInfo memory promotionInfo = _activePromotions[promotion];
    if (promotionInfo.isMultiday) {
      if (block.timestamp < promotionInfo.startTime) {
        return false;
      }

      uint256 today = (block.timestamp - promotionInfo.startTime) / 1 days;
      if (today <= promotionInfo.numDays) {
        return _multidayPlayerPromotionsCompleted[playerId][promotion][today] != 0;
      }

      return _multidayPlayerPromotionsCompleted[playerId][promotion][FINAL_PROMOTION_DAY_INDEX] != 0;
    }
    return _singlePlayerPromotionsCompleted[playerId].get(uint256(promotion));
  }

  function hasClaimedAny(uint256 playerId, Promotion promotion) public view returns (bool) {
    PromotionInfo storage promotionInfo = _activePromotions[promotion];
    if (promotionInfo.isMultiday) {
      bool anyClaimed;
      uint8[32] storage daysCompleted = _multidayPlayerPromotionsCompleted[playerId][promotion];
      assembly ("memory-safe") {
        // Anything set in the word would mean at least 1 is claimed
        anyClaimed := iszero(iszero(sload(daysCompleted.slot)))
      }
      return anyClaimed;
    }
    return _singlePlayerPromotionsCompleted[playerId].get(uint256(promotion));
  }

  function testClearPlayerPromotions(uint256 playerId, Promotion[] calldata promotions) external isAdminAndBeta {
    for (uint256 i; i < promotions.length; ++i) {
      _singlePlayerPromotionsCompleted[playerId].unset(uint256(promotions[i]));
      delete _multidayPlayerPromotionsCompleted[playerId][promotions[i]];
    }
    emit ClearPlayerPromotions(playerId, promotions);
  }

  function addPromotions(PromotionInfoInput[] calldata promotionInfoInput) external onlyOwner {
    for (uint256 i; i < promotionInfoInput.length; ++i) {
      PromotionsLibrary.addPromotion(_activePromotions, promotionInfoInput[i]);
    }
    emit AddPromotions(promotionInfoInput);
  }

  function editPromotions(PromotionInfoInput[] calldata promotionInfoInputs) external onlyOwner {
    for (uint256 i; i < promotionInfoInputs.length; ++i) {
      PromotionsLibrary.editPromotion(_activePromotions, promotionInfoInputs[i]);
    }
    emit EditPromotions(promotionInfoInputs);
  }

  function removePromotions(Promotion[] calldata promotions) external onlyOwner {
    for (uint256 i; i < promotions.length; ++i) {
      require(_activePromotions[promotions[i]].promotion != Promotion.NONE, PromotionNotAdded());
      delete _activePromotions[promotions[i]];
    }
    emit RemovePromotions(promotions);
  }

  function setBrushDistributionPercentages(
    uint8 brushBurntPercentage,
    uint8 brushTreasuryPercentage,
    uint8 brushDevPercentage
  ) external onlyOwner {
    require(brushBurntPercentage + brushTreasuryPercentage + brushDevPercentage == 100, PercentNotTotal100());
    _brushBurntPercentage = brushBurntPercentage;
    _brushTreasuryPercentage = brushTreasuryPercentage;
    _brushDevPercentage = brushDevPercentage;
    emit SetBrushDistributionPercentages(brushBurntPercentage, brushTreasuryPercentage, brushDevPercentage);
  }

  // solhint-disable-next-line no-empty-blocks
  function _authorizeUpgrade(address newImplementation) internal override onlyOwner {}
}<|MERGE_RESOLUTION|>--- conflicted
+++ resolved
@@ -357,10 +357,14 @@
     PromotionInfo memory promotionInfo = _activePromotions[promotion];
     uint256 dayToSet = FINAL_PROMOTION_DAY_INDEX;
     if (promotionInfo.isMultiday) {
-      (itemTokenIds, amounts, dayToSet, promotionMintStatus) = _handleMultidayPromotion(playerId, promotion, timestamp);
+      (itemTokenIds, amounts, dayToSet, promotionMintStatus) = _handleMultidayPromotionView(
+        playerId,
+        promotion,
+        timestamp
+      );
     } else {
       // Single day promotion
-      (itemTokenIds, amounts, promotionMintStatus) = _handleSinglePromotion(playerId, promotion, timestamp);
+      (itemTokenIds, amounts, promotionMintStatus) = _handleSinglePromotionView(playerId, promotion, timestamp);
     }
 
     daysToSet = new uint256[](itemTokenIds.length);
@@ -470,7 +474,7 @@
     }
   }
 
-  function _handleSinglePromotion(
+  function _handleSinglePromotionView(
     uint256 playerId,
     Promotion promotion,
     uint256 timestamp
@@ -482,20 +486,14 @@
     PromotionInfo memory promotionInfo = _activePromotions[promotion];
     promotionMintStatus = _checkMintPromotion(playerId, promotion, timestamp);
     if (promotionMintStatus == PromotionMintStatus.SUCCESS) {
-<<<<<<< HEAD
-      // TODO: Support itemTokenIds later
+      // TODO: Support more than 1 numDailyRandomItemsToPick later
       itemTokenIds = new uint256[](
         promotionInfo.numDailyRandomItemsToPick + promotionInfo.guaranteedItemTokenIds.length
       );
       amounts = new uint256[](promotionInfo.numDailyRandomItemsToPick + promotionInfo.guaranteedItemTokenIds.length);
-=======
-      // TODO: Support more than 1 numDailyRandomItemsToPick later
-      itemTokenIds = new uint[](promotionInfo.numDailyRandomItemsToPick + promotionInfo.guaranteedItemTokenIds.length);
-      amounts = new uint[](promotionInfo.numDailyRandomItemsToPick + promotionInfo.guaranteedItemTokenIds.length);
->>>>>>> 08e3d090
 
       // First add the guaranteed items
-      for (uint i; i < promotionInfo.guaranteedItemTokenIds.length; ++i) {
+      for (uint256 i; i < promotionInfo.guaranteedItemTokenIds.length; ++i) {
         itemTokenIds[i] = promotionInfo.guaranteedItemTokenIds[i];
         amounts[i] = promotionInfo.guaranteedAmounts[i];
       }
@@ -508,27 +506,19 @@
       if (!randomnessBeacon.hasRandomWord(oracleTime)) {
         promotionMintStatus = PromotionMintStatus.ORACLE_NOT_CALLED;
       } else {
-<<<<<<< HEAD
         uint256 randomWord = randomnessBeacon.getRandomWord(oracleTime);
         uint256 modifiedRandomWord = uint256(keccak256(abi.encodePacked(randomWord, playerId)));
         uint256 index = modifiedRandomWord % numAvailableItems;
-        itemTokenIds[0] = promotionInfo.randomItemTokenIds[index];
-        amounts[0] = promotionInfo.randomAmounts[index];
-=======
-        uint randomWord = itemNFT.world().getRandomWord(oracleTime);
-        uint modifiedRandomWord = uint(keccak256(abi.encodePacked(randomWord, _playerId)));
-        uint index = modifiedRandomWord % numAvailableItems;
-
-        uint startIndex = promotionInfo.guaranteedItemTokenIds.length; // Guaranteed items are in front
+
+        uint256 startIndex = promotionInfo.guaranteedItemTokenIds.length; // Guaranteed items are in front
         itemTokenIds[startIndex] = promotionInfo.randomItemTokenIds[index];
         amounts[startIndex] = promotionInfo.randomAmounts[index];
->>>>>>> 08e3d090
       }
     }
   }
 
   // TODO: Only really supporting xmas 2023 so far with tiered rewards (and halloween 2024)
-  function _handleMultidayPromotion(
+  function _handleMultidayPromotionView(
     uint256 playerId,
     Promotion promotion,
     uint256 timestamp
@@ -554,32 +544,22 @@
       );
       amounts = new uint256[](promotionInfo.numDailyRandomItemsToPick + promotionInfo.guaranteedItemTokenIds.length);
 
-<<<<<<< HEAD
-      promotionMintStatus = _checkMultidayDailyMintPromotion(playerId, promotion, timestamp);
-      if (promotionMintStatus == PromotionMintStatus.SUCCESS) {
-        if (promotionInfo.randomItemTokenIds.length == 0) {
-          uint256 oracleTime = ((promotionInfo.startTime / 1 days + today) * 1 days) - 1;
-          (itemTokenIds[0], amounts[0], promotionMintStatus) = _getTierReward(
-            playerId,
-            _randomnessBeacon,
-=======
       // First add the guaranteed items
-      for (uint i; i < promotionInfo.guaranteedItemTokenIds.length; ++i) {
+      for (uint256 i; i < promotionInfo.guaranteedItemTokenIds.length; ++i) {
         itemTokenIds[i] = promotionInfo.guaranteedItemTokenIds[i];
         amounts[i] = promotionInfo.guaranteedAmounts[i];
       }
 
-      promotionMintStatus = _checkMultidayDailyMintPromotion(_playerId, _promotion, _timestamp);
+      promotionMintStatus = _checkMultidayDailyMintPromotion(playerId, promotion, timestamp);
       if (promotionMintStatus == PromotionMintStatus.SUCCESS) {
         // TODO: Update this on Sonic branch with better flags. Currently only supports tiered rewards
         if (promotionInfo.guaranteedItemTokenIds.length == 0 && promotionInfo.randomItemTokenIds.length == 0) {
           // Currently assumes tiered rewards
-          uint oracleTime = ((promotionInfo.startTime / 1 days + today) * 1 days) - 1;
-          uint startIndex = promotionInfo.guaranteedItemTokenIds.length; // Guaranteed items are in front
+          uint256 oracleTime = ((promotionInfo.startTime / 1 days + today) * 1 days) - 1;
+          uint256 startIndex = promotionInfo.guaranteedItemTokenIds.length; // Guaranteed items are in front
           (itemTokenIds[startIndex], amounts[startIndex], promotionMintStatus) = _getTierReward(
-            _playerId,
-            world,
->>>>>>> 08e3d090
+            playerId,
+            _randomnessBeacon,
             oracleTime,
             promotionMintStatus
           );
