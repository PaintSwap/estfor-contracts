// SPDX-License-Identifier: MIT
pragma solidity ^0.8.28;

import {Base64} from "@openzeppelin/contracts/utils/Base64.sol";
import {Strings} from "@openzeppelin/contracts/utils/Strings.sol";

import {Skill} from "./globals/misc.sol";
import {Pet, PetSkin, PetEnhancementType, BasePetMetadata} from "./globals/pets.sol";

// This file contains methods for interacting with the pet NFT, used to decrease implementation deployment bytecode code.
library PetNFTLibrary {
  using Strings for uint256;

  error InvalidSkin(PetSkin skin);
  error InvalidPetEnhancementType(PetEnhancementType petEnhancementType);

  string private constant PET_NAME_PREFIX = "Pet ";

  function uri(
    BasePetMetadata storage basePetMetadata,
    Pet storage pet,
    uint256 tokenId,
    string storage imageBaseUri,
    string memory name,
    bool isBeta
  ) external view returns (string memory) {
    string memory skin = _skinToString(basePetMetadata.skin);
    uint256 tier = basePetMetadata.tier;
    string memory petEnhancementType = _petEnhancementTypeToString(basePetMetadata.enhancementType);

    bool hasFixedStar = (pet.skillFixedEnhancement1 + pet.skillFixedEnhancement2) >= basePetMetadata.fixedStarThreshold;
    bool hasPercentageStar = (pet.skillPercentageEnhancement1 + pet.skillPercentageEnhancement2) >=
      basePetMetadata.percentageStarThreshold;

    // Create whole JSON
    string memory imageURI = string(
      abi.encodePacked(imageBaseUri, skin, "_", tier.toString(), "_", petEnhancementType, ".jpg")
    );

    string memory bothSkillAttributes = string(
      abi.encodePacked(
        _getTraitStringJSON("Skill bonus #1", _skillToString(pet.skillEnhancement1)),
        ",",
        _getTraitNumberJSON("Fixed increase #1", pet.skillFixedEnhancement1),
        ",",
        _getTraitNumberJSON("Fixed max #1", pet.skillFixedEnhancementMax1),
        ",",
        _getTraitNumberJSON("Percent increase #1", pet.skillPercentageEnhancement1),
        ",",
        _getTraitNumberJSON("Percent max #1", pet.skillPercentageEnhancementMax1),
        ",",
        _getTraitStringJSON("Skill bonus #2", _skillToString(pet.skillEnhancement2)),
        ",",
        _getTraitNumberJSON("Fixed increase #2", pet.skillFixedEnhancement2),
        ",",
        _getTraitNumberJSON("Fixed max #2", pet.skillFixedEnhancementMax2),
        ",",
        _getTraitNumberJSON("Percent increase #2", pet.skillPercentageEnhancement2),
        ",",
        _getTraitNumberJSON("Percent max #2", pet.skillPercentageEnhancementMax2)
      )
    );

    string memory attributes = string(
      abi.encodePacked(
        _getTraitStringJSON("Skin", skin),
        ",",
        _getTraitNumberJSON("Tier", tier),
        ",",
        _getTraitStringJSON("Enhancement type", petEnhancementType),
        ",",
        bothSkillAttributes,
        ",",
        _getTraitStringJSON("Fixed Star", hasFixedStar ? "true" : "false"),
        ",",
        _getTraitStringJSON("Percent Star", hasPercentageStar ? "true" : "false")
      )
    );

    name = _getPetName(tokenId, name);

    bytes memory fullName = abi.encodePacked(name, " (T", tier.toString(), ")");
    bytes memory externalURL = abi.encodePacked("https://", isBeta ? "beta." : "", "estfor.com");
    string memory description = basePetMetadata.description;

    string memory json = Base64.encode(
      abi.encodePacked(
        '{"name":"',
        fullName,
        '","description":"',
        description,
        '","attributes":[',
        attributes,
        '],"image":"',
        imageURI,
        '", "external_url":"',
        externalURL,
        '"}'
      )
    );

    return string(abi.encodePacked("data:application/json;base64,", json));
  }

  function _getPetName(uint256 tokenId, string memory petName) internal pure returns (string memory) {
    if (bytes(petName).length == 0) {
      petName = PetNFTLibrary._defaultPetName(tokenId);
    }
    return petName;
  }

  function _defaultPetName(uint256 petId) internal pure returns (string memory) {
    return string(abi.encodePacked(PET_NAME_PREFIX, petId.toString()));
  }

  function _getTraitStringJSON(string memory traitType, string memory value) private pure returns (bytes memory) {
    return abi.encodePacked(_getTraitTypeJSON(traitType), '"', value, '"}');
  }

  function _getTraitNumberJSON(string memory traitType, uint256 value) private pure returns (bytes memory) {
    return abi.encodePacked(_getTraitTypeJSON(traitType), value.toString(), "}");
  }

  function _getTraitTypeJSON(string memory traitType) private pure returns (bytes memory) {
    return abi.encodePacked('{"trait_type":"', traitType, '","value":');
  }

  function _skinToString(PetSkin skin) private pure returns (string memory) {
    if (skin == PetSkin.DEFAULT) {
      return "Default";
    }
    if (skin == PetSkin.OG) {
      return "OG";
    }
    if (skin == PetSkin.ONEKIN) {
      return "OneKin";
    }
    if (skin == PetSkin.FROST) {
      return "Frost";
    }
    if (skin == PetSkin.CRYSTAL) {
      return "Crystal";
    }
    if (skin == PetSkin.ANNIV1) {
      return "Anniv1";
    }
<<<<<<< HEAD
    revert InvalidSkin(skin);
=======
    if (_skin == PetSkin.KRAGSTYR) {
      return "Kragstyr";
    }
    revert InvalidSkin(_skin);
>>>>>>> 08e3d090
  }

  function _petEnhancementTypeToString(PetEnhancementType petEnhancementType) private pure returns (string memory) {
    if (petEnhancementType == PetEnhancementType.MELEE) {
      return "Melee";
    }
    if (petEnhancementType == PetEnhancementType.MAGIC) {
      return "Magic";
    }
    if (petEnhancementType == PetEnhancementType.RANGED) {
      return "Ranged";
    }
    if (petEnhancementType == PetEnhancementType.HEALTH) {
      return "Health";
    }
    if (petEnhancementType == PetEnhancementType.DEFENCE) {
      return "Defence";
    }
    if (petEnhancementType == PetEnhancementType.MELEE_AND_DEFENCE) {
      return "MeleeAndDefence";
    }
    if (petEnhancementType == PetEnhancementType.MAGIC_AND_DEFENCE) {
      return "MagicAndDefence";
    }
    if (petEnhancementType == PetEnhancementType.RANGED_AND_DEFENCE) {
      return "RangedAndDefence";
    }

    revert InvalidPetEnhancementType(petEnhancementType);
  }

  function _skillToString(Skill skill) private pure returns (string memory) {
    if (skill == Skill.MELEE) {
      return "Melee";
    } else if (skill == Skill.RANGED) {
      return "Ranged";
    } else if (skill == Skill.MAGIC) {
      return "Magic";
    } else if (skill == Skill.DEFENCE) {
      return "Defence";
    } else if (skill == Skill.HEALTH) {
      return "Health";
    } else if (skill == Skill.MINING) {
      return "Mining";
    } else if (skill == Skill.WOODCUTTING) {
      return "Woodcutting";
    } else if (skill == Skill.FISHING) {
      return "Fishing";
    } else if (skill == Skill.SMITHING) {
      return "Smithing";
    } else if (skill == Skill.THIEVING) {
      return "Thieving";
    } else if (skill == Skill.CRAFTING) {
      return "Crafting";
    } else if (skill == Skill.COOKING) {
      return "Cooking";
    } else if (skill == Skill.FIREMAKING) {
      return "Firemaking";
    } else if (skill == Skill.ALCHEMY) {
      return "Alchemy";
    } else if (skill == Skill.FLETCHING) {
      return "Fletching";
    } else if (skill == Skill.FORGING) {
      return "Forging";
    } else if (skill == Skill.FARMING) {
      return "Farming";
    } else {
      return "None";
    }
  }
}<|MERGE_RESOLUTION|>--- conflicted
+++ resolved
@@ -144,14 +144,10 @@
     if (skin == PetSkin.ANNIV1) {
       return "Anniv1";
     }
-<<<<<<< HEAD
+    if (skin == PetSkin.KRAGSTYR) {
+      return "Kragstyr";
+    }
     revert InvalidSkin(skin);
-=======
-    if (_skin == PetSkin.KRAGSTYR) {
-      return "Kragstyr";
-    }
-    revert InvalidSkin(_skin);
->>>>>>> 08e3d090
   }
 
   function _petEnhancementTypeToString(PetEnhancementType petEnhancementType) private pure returns (string memory) {
