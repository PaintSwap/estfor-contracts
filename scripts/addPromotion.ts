--- conflicted
+++ resolved
@@ -37,45 +37,6 @@
   /*
   const startTime = 1701417600; // Fri dec 1st 08:00 UTC
   const numDays = 22;
-<<<<<<< HEAD
-  await promotions.addPromotions([
-    {
-      promotion: Promotion.XMAS_2023,
-      startTime,
-      endTime: startTime + 24 * 3600 * numDays,
-      minTotalXP: 0,
-      numDailyRandomItemsToPick: 1,
-      isMultiday: true,
-      brushCostMissedDay: parseEther("25"),
-      tokenCost: 0n,
-      redeemCodeLength: 0,
-      adminOnly: false,
-      promotionTiedToUser: false,
-      promotionTiedToPlayer: true,
-      promotionMustOwnPlayer: true,
-      evolvedHeroOnly: false,
-      numDaysClaimablePeriodStreakBonus: 9,
-      numDaysHitNeededForStreakBonus: 20,
-      numRandomStreakBonusItemsToPick1: 1,
-      numRandomStreakBonusItemsToPick2: 0,
-      randomStreakBonusItemTokenIds1: [
-        EstforConstants.HALLOWEEN_BONUS_1,
-        EstforConstants.HALLOWEEN_BONUS_2,
-        EstforConstants.HALLOWEEN_BONUS_3
-      ],
-      randomStreakBonusAmounts1: [1, 1, 1],
-      randomStreakBonusItemTokenIds2: [],
-      randomStreakBonusAmounts2: [],
-      guaranteedStreakBonusItemTokenIds: [],
-      guaranteedStreakBonusAmounts: [],
-      guaranteedItemTokenIds: [],
-      guaranteedAmounts: [],
-      randomItemTokenIds: [],
-      randomAmounts: [],
-      questPrerequisiteId: 0
-    }
-  ]);
-=======
   await promotions.connect(owner).addPromotion({
     promotion: Promotion.XMAS_2023,
     startTime,
@@ -83,8 +44,8 @@
     minTotalXP: 0,
     numDailyRandomItemsToPick: 1,
     isMultiday: true,
-    brushCostMissedDay: ethers.utils.parseEther("25"),
-    brushCost: "0",
+    brushCostMissedDay: ethers.parseEther("25"),
+    tokenCost: 0n,
     redeemCodeLength: 0,
     adminOnly: false,
     promotionTiedToUser: false,
@@ -109,42 +70,45 @@
     guaranteedAmounts: [],
     randomItemTokenIds: [],
     randomAmounts: [],
-  });
+    questPrerequisiteId: 0
+    });
   */
 
   const startTime = 1729760400; // Thur Oct 24th 09:00 UTC
   const numDays = 14;
-  await promotions.connect(owner).addPromotion({
-    promotion: Promotion.HALLOWEEN_2024,
-    startTime,
-    endTime: startTime + 24 * 3600 * numDays,
-    minTotalXP: 0,
-    numDailyRandomItemsToPick: 0,
-    isMultiday: true,
-    brushCostMissedDay: "0",
-    brushCost: "0",
-    redeemCodeLength: 0,
-    adminOnly: false,
-    promotionTiedToUser: false,
-    promotionTiedToPlayer: true,
-    promotionMustOwnPlayer: true,
-    evolvedHeroOnly: true,
-    numDaysClaimablePeriodStreakBonus: 0,
-    numDaysHitNeededForStreakBonus: 0,
-    numRandomStreakBonusItemsToPick1: 0,
-    numRandomStreakBonusItemsToPick2: 0,
-    randomStreakBonusItemTokenIds1: [],
-    randomStreakBonusAmounts1: [],
-    randomStreakBonusItemTokenIds2: [],
-    randomStreakBonusAmounts2: [],
-    guaranteedStreakBonusItemTokenIds: [],
-    guaranteedStreakBonusAmounts: [],
-    guaranteedItemTokenIds: [EstforConstants.COIN],
-    guaranteedAmounts: [5],
-    randomItemTokenIds: [],
-    randomAmounts: [],
-  });
->>>>>>> 08e3d090
+  await promotions.connect(owner).addPromotions([
+    {
+      promotion: Promotion.HALLOWEEN_2024,
+      startTime,
+      endTime: startTime + 24 * 3600 * numDays,
+      minTotalXP: 0,
+      numDailyRandomItemsToPick: 0,
+      isMultiday: true,
+      brushCostMissedDay: 0n,
+      tokenCost: 0n,
+      redeemCodeLength: 0,
+      adminOnly: false,
+      promotionTiedToUser: false,
+      promotionTiedToPlayer: true,
+      promotionMustOwnPlayer: true,
+      evolvedHeroOnly: true,
+      numDaysClaimablePeriodStreakBonus: 0,
+      numDaysHitNeededForStreakBonus: 0,
+      numRandomStreakBonusItemsToPick1: 0,
+      numRandomStreakBonusItemsToPick2: 0,
+      randomStreakBonusItemTokenIds1: [],
+      randomStreakBonusAmounts1: [],
+      randomStreakBonusItemTokenIds2: [],
+      randomStreakBonusAmounts2: [],
+      guaranteedStreakBonusItemTokenIds: [],
+      guaranteedStreakBonusAmounts: [],
+      guaranteedItemTokenIds: [EstforConstants.COIN],
+      guaranteedAmounts: [5],
+      randomItemTokenIds: [],
+      randomAmounts: [],
+      questPrerequisiteId: 0
+    }
+  ]);
 }
 
 main().catch((error) => {
