--- conflicted
+++ resolved
@@ -60,9 +60,6 @@
   allActionChoiceIdsFletching,
   allActionChoiceIdsForging,
 } from "./data/actionChoiceIds";
-<<<<<<< HEAD
-import {BRUSH_ADDRESS, WFTM_ADDRESS} from "./contractAddresses";
-=======
 import {
   BAZAAR_ADDRESS,
   BRUSH_ADDRESS,
@@ -72,7 +69,6 @@
   SAMWITCH_VRF_ADDRESS,
   WFTM_ADDRESS,
 } from "./contractAddresses";
->>>>>>> c22e0feb
 import {addTestData} from "./addTestData";
 import {whitelistedAdmins} from "@paintswap/estfor-definitions/constants";
 import {BigNumber} from "ethers";
@@ -459,7 +455,6 @@
   await bankFactory.deployed();
   console.log(`bankFactory = "${bankFactory.address.toLowerCase()}"`);
 
-<<<<<<< HEAD
   const PassiveActions = await ethers.getContractFactory("PassiveActions", {
     libraries: {WorldLibrary: worldLibrary.address},
   });
@@ -473,8 +468,8 @@
     }
   )) as PassiveActions;
   await passiveActions.deployed();
-  console.log(`PassiveActions = "${passiveActions.address.toLowerCase()}"`);
-=======
+  console.log(`passiveActions = "${passiveActions.address.toLowerCase()}"`);
+
   const InstantActions = await ethers.getContractFactory("InstantActions");
   const instantActions = (await upgrades.deployProxy(InstantActions, [players.address, itemNFT.address], {
     kind: "uups",
@@ -595,7 +590,6 @@
     pid,
   ]);
   console.log(`decoratorProvider = "${decoratorProvider.address.toLowerCase()}"`);
->>>>>>> c22e0feb
 
   // Verify the contracts now, better to bail now before we start setting up the contract data
   if (network.chainId == 250) {
@@ -626,9 +620,7 @@
         await upgrades.beacon.getImplementationAddress(bank.address),
         bankRegistry.address,
         bankFactory.address,
-<<<<<<< HEAD
         passiveActions.address,
-=======
         instantActions.address,
         instantVRFActions.address,
         lockedBankVaults.address,
@@ -636,7 +628,6 @@
         decoratorProvider.address,
         combatantsHelper.address,
         vrfRequestInfo.address,
->>>>>>> c22e0feb
       ];
       console.log("Verifying contracts...");
       await verifyContracts(addresses);
@@ -684,11 +675,10 @@
   await tx.wait();
   console.log("itemNFT setPromotions");
 
-<<<<<<< HEAD
   tx = await itemNFT.setPassiveActions(passiveActions.address);
   await tx.wait();
   console.log("itemNFT setPassiveActions");
-=======
+
   tx = await itemNFT.setInstantActions(instantActions.address);
   await tx.wait();
   console.log("itemNFT setInstantActions");
@@ -703,7 +693,6 @@
   tx = await petNFT.setBrushDistributionPercentages(25, 0, 25, 50);
   await tx.wait();
   console.log("petNFT setBrushDistributionPercentages");
->>>>>>> c22e0feb
 
   tx = await shop.setItemNFT(itemNFT.address);
   await tx.wait();
