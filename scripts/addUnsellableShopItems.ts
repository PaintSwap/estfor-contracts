--- conflicted
+++ resolved
@@ -10,16 +10,6 @@
   const shop = await ethers.getContractAt("Shop", SHOP_ADDRESS);
 
   const items = [
-<<<<<<< HEAD
-    EstforConstants.ANNIV1_CHEST,
-    EstforConstants.ANNIV1_RING,
-    EstforConstants.ANNIV1_EGG_TIER1,
-    EstforConstants.ANNIV1_EGG_TIER2,
-    EstforConstants.ANNIV1_EGG_TIER3,
-    EstforConstants.ANNIV1_EGG_TIER4,
-    EstforConstants.ANNIV1_EGG_TIER5,
-    EstforConstants.ANNIV1_KEY
-=======
     EstforConstants.KRAGSTYR_EGG_TIER1,
     EstforConstants.KRAGSTYR_EGG_TIER2,
     EstforConstants.KRAGSTYR_EGG_TIER3,
@@ -29,8 +19,7 @@
     EstforConstants.RING_OF_TUR,
     EstforConstants.TRICK_CHEST2024,
     EstforConstants.TREAT_CHEST2024,
-    EstforConstants.TRICK_OR_TREAT_KEY,
->>>>>>> 08e3d090
+    EstforConstants.TRICK_OR_TREAT_KEY
   ];
 
   await shop.addUnsellableItems(items);
