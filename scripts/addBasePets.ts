import {ethers} from "hardhat";
import {PET_NFT_ADDRESS} from "./contractAddresses";
import {allBasePets} from "./data/pets";
import {EstforConstants} from "@paintswap/estfor-definitions";
import {getChainId} from "./utils";

async function main() {
  const [owner] = await ethers.getSigners();
  console.log(`Add base pets using account: ${owner.address} on chain id ${await getChainId(owner)}`);

<<<<<<< HEAD
  const petNFT = await ethers.getContractAt("PetNFT", PET_NFT_ADDRESS);

  const basePetIds = new Set([
    EstforConstants.PET_ANNIV1_MELEE_TIER1,
    EstforConstants.PET_ANNIV1_MELEE_TIER2,
    EstforConstants.PET_ANNIV1_MELEE_TIER3,
    EstforConstants.PET_ANNIV1_MELEE_TIER4,
    EstforConstants.PET_ANNIV1_MELEE_TIER5,
    EstforConstants.PET_ANNIV1_MAGIC_TIER1,
    EstforConstants.PET_ANNIV1_MAGIC_TIER2,
    EstforConstants.PET_ANNIV1_MAGIC_TIER3,
    EstforConstants.PET_ANNIV1_MAGIC_TIER4,
    EstforConstants.PET_ANNIV1_MAGIC_TIER5,
    EstforConstants.PET_ANNIV1_RANGED_TIER1,
    EstforConstants.PET_ANNIV1_RANGED_TIER2,
    EstforConstants.PET_ANNIV1_RANGED_TIER3,
    EstforConstants.PET_ANNIV1_RANGED_TIER4,
    EstforConstants.PET_ANNIV1_RANGED_TIER5,
    EstforConstants.PET_ANNIV1_DEFENCE_TIER1,
    EstforConstants.PET_ANNIV1_DEFENCE_TIER2,
    EstforConstants.PET_ANNIV1_DEFENCE_TIER3,
    EstforConstants.PET_ANNIV1_DEFENCE_TIER4,
    EstforConstants.PET_ANNIV1_DEFENCE_TIER5,
    EstforConstants.PET_ANNIV1_HEALTH_TIER1,
    EstforConstants.PET_ANNIV1_HEALTH_TIER2,
    EstforConstants.PET_ANNIV1_HEALTH_TIER3,
    EstforConstants.PET_ANNIV1_HEALTH_TIER4,
    EstforConstants.PET_ANNIV1_HEALTH_TIER5,
    EstforConstants.PET_ANNIV1_MELEE_AND_DEFENCE_TIER1,
    EstforConstants.PET_ANNIV1_MELEE_AND_DEFENCE_TIER2,
    EstforConstants.PET_ANNIV1_MELEE_AND_DEFENCE_TIER3,
    EstforConstants.PET_ANNIV1_MELEE_AND_DEFENCE_TIER4,
    EstforConstants.PET_ANNIV1_MELEE_AND_DEFENCE_TIER5,
    EstforConstants.PET_ANNIV1_MAGIC_AND_DEFENCE_TIER1,
    EstforConstants.PET_ANNIV1_MAGIC_AND_DEFENCE_TIER2,
    EstforConstants.PET_ANNIV1_MAGIC_AND_DEFENCE_TIER3,
    EstforConstants.PET_ANNIV1_MAGIC_AND_DEFENCE_TIER4,
    EstforConstants.PET_ANNIV1_MAGIC_AND_DEFENCE_TIER5,
    EstforConstants.PET_ANNIV1_RANGED_AND_DEFENCE_TIER1,
    EstforConstants.PET_ANNIV1_RANGED_AND_DEFENCE_TIER2,
    EstforConstants.PET_ANNIV1_RANGED_AND_DEFENCE_TIER3,
    EstforConstants.PET_ANNIV1_RANGED_AND_DEFENCE_TIER4,
    EstforConstants.PET_ANNIV1_RANGED_AND_DEFENCE_TIER5
=======
  const petNFT = (await ethers.getContractAt("PetNFT", PET_NFT_ADDRESS)).connect(owner);
  const basePetIds = new Set([
    EstforConstants.PET_KRAGSTYR_MELEE_TIER1,
    EstforConstants.PET_KRAGSTYR_MELEE_TIER2,
    EstforConstants.PET_KRAGSTYR_MELEE_TIER3,
    EstforConstants.PET_KRAGSTYR_MELEE_TIER4,
    EstforConstants.PET_KRAGSTYR_MELEE_TIER5,
    EstforConstants.PET_KRAGSTYR_MAGIC_TIER1,
    EstforConstants.PET_KRAGSTYR_MAGIC_TIER2,
    EstforConstants.PET_KRAGSTYR_MAGIC_TIER3,
    EstforConstants.PET_KRAGSTYR_MAGIC_TIER4,
    EstforConstants.PET_KRAGSTYR_MAGIC_TIER5,
    EstforConstants.PET_KRAGSTYR_RANGED_TIER1,
    EstforConstants.PET_KRAGSTYR_RANGED_TIER2,
    EstforConstants.PET_KRAGSTYR_RANGED_TIER3,
    EstforConstants.PET_KRAGSTYR_RANGED_TIER4,
    EstforConstants.PET_KRAGSTYR_RANGED_TIER5,
    EstforConstants.PET_KRAGSTYR_DEFENCE_TIER1,
    EstforConstants.PET_KRAGSTYR_DEFENCE_TIER2,
    EstforConstants.PET_KRAGSTYR_DEFENCE_TIER3,
    EstforConstants.PET_KRAGSTYR_DEFENCE_TIER4,
    EstforConstants.PET_KRAGSTYR_DEFENCE_TIER5,
    EstforConstants.PET_KRAGSTYR_HEALTH_TIER1,
    EstforConstants.PET_KRAGSTYR_HEALTH_TIER2,
    EstforConstants.PET_KRAGSTYR_HEALTH_TIER3,
    EstforConstants.PET_KRAGSTYR_HEALTH_TIER4,
    EstforConstants.PET_KRAGSTYR_HEALTH_TIER5,
    EstforConstants.PET_KRAGSTYR_MELEE_AND_DEFENCE_TIER1,
    EstforConstants.PET_KRAGSTYR_MELEE_AND_DEFENCE_TIER2,
    EstforConstants.PET_KRAGSTYR_MELEE_AND_DEFENCE_TIER3,
    EstforConstants.PET_KRAGSTYR_MELEE_AND_DEFENCE_TIER4,
    EstforConstants.PET_KRAGSTYR_MELEE_AND_DEFENCE_TIER5,
    EstforConstants.PET_KRAGSTYR_MAGIC_AND_DEFENCE_TIER1,
    EstforConstants.PET_KRAGSTYR_MAGIC_AND_DEFENCE_TIER2,
    EstforConstants.PET_KRAGSTYR_MAGIC_AND_DEFENCE_TIER3,
    EstforConstants.PET_KRAGSTYR_MAGIC_AND_DEFENCE_TIER4,
    EstforConstants.PET_KRAGSTYR_MAGIC_AND_DEFENCE_TIER5,
    EstforConstants.PET_KRAGSTYR_RANGED_AND_DEFENCE_TIER1,
    EstforConstants.PET_KRAGSTYR_RANGED_AND_DEFENCE_TIER2,
    EstforConstants.PET_KRAGSTYR_RANGED_AND_DEFENCE_TIER3,
    EstforConstants.PET_KRAGSTYR_RANGED_AND_DEFENCE_TIER4,
    EstforConstants.PET_KRAGSTYR_RANGED_AND_DEFENCE_TIER5,
>>>>>>> 08e3d090
  ]);

  const basePets = allBasePets.filter((basePet) => basePetIds.has(basePet.baseId));
  const chunkSize = 20;
  for (let i = 0; i < basePets.length; i += chunkSize) {
    const chunk = basePets.slice(i, i + chunkSize);
    const tx = await petNFT.addBasePets(chunk);
    await tx.wait();
    console.log("Add base pets chunk ", i);
  }
}

main().catch((error) => {
  console.error(error);
  process.exitCode = 1;
});<|MERGE_RESOLUTION|>--- conflicted
+++ resolved
@@ -8,51 +8,6 @@
   const [owner] = await ethers.getSigners();
   console.log(`Add base pets using account: ${owner.address} on chain id ${await getChainId(owner)}`);
 
-<<<<<<< HEAD
-  const petNFT = await ethers.getContractAt("PetNFT", PET_NFT_ADDRESS);
-
-  const basePetIds = new Set([
-    EstforConstants.PET_ANNIV1_MELEE_TIER1,
-    EstforConstants.PET_ANNIV1_MELEE_TIER2,
-    EstforConstants.PET_ANNIV1_MELEE_TIER3,
-    EstforConstants.PET_ANNIV1_MELEE_TIER4,
-    EstforConstants.PET_ANNIV1_MELEE_TIER5,
-    EstforConstants.PET_ANNIV1_MAGIC_TIER1,
-    EstforConstants.PET_ANNIV1_MAGIC_TIER2,
-    EstforConstants.PET_ANNIV1_MAGIC_TIER3,
-    EstforConstants.PET_ANNIV1_MAGIC_TIER4,
-    EstforConstants.PET_ANNIV1_MAGIC_TIER5,
-    EstforConstants.PET_ANNIV1_RANGED_TIER1,
-    EstforConstants.PET_ANNIV1_RANGED_TIER2,
-    EstforConstants.PET_ANNIV1_RANGED_TIER3,
-    EstforConstants.PET_ANNIV1_RANGED_TIER4,
-    EstforConstants.PET_ANNIV1_RANGED_TIER5,
-    EstforConstants.PET_ANNIV1_DEFENCE_TIER1,
-    EstforConstants.PET_ANNIV1_DEFENCE_TIER2,
-    EstforConstants.PET_ANNIV1_DEFENCE_TIER3,
-    EstforConstants.PET_ANNIV1_DEFENCE_TIER4,
-    EstforConstants.PET_ANNIV1_DEFENCE_TIER5,
-    EstforConstants.PET_ANNIV1_HEALTH_TIER1,
-    EstforConstants.PET_ANNIV1_HEALTH_TIER2,
-    EstforConstants.PET_ANNIV1_HEALTH_TIER3,
-    EstforConstants.PET_ANNIV1_HEALTH_TIER4,
-    EstforConstants.PET_ANNIV1_HEALTH_TIER5,
-    EstforConstants.PET_ANNIV1_MELEE_AND_DEFENCE_TIER1,
-    EstforConstants.PET_ANNIV1_MELEE_AND_DEFENCE_TIER2,
-    EstforConstants.PET_ANNIV1_MELEE_AND_DEFENCE_TIER3,
-    EstforConstants.PET_ANNIV1_MELEE_AND_DEFENCE_TIER4,
-    EstforConstants.PET_ANNIV1_MELEE_AND_DEFENCE_TIER5,
-    EstforConstants.PET_ANNIV1_MAGIC_AND_DEFENCE_TIER1,
-    EstforConstants.PET_ANNIV1_MAGIC_AND_DEFENCE_TIER2,
-    EstforConstants.PET_ANNIV1_MAGIC_AND_DEFENCE_TIER3,
-    EstforConstants.PET_ANNIV1_MAGIC_AND_DEFENCE_TIER4,
-    EstforConstants.PET_ANNIV1_MAGIC_AND_DEFENCE_TIER5,
-    EstforConstants.PET_ANNIV1_RANGED_AND_DEFENCE_TIER1,
-    EstforConstants.PET_ANNIV1_RANGED_AND_DEFENCE_TIER2,
-    EstforConstants.PET_ANNIV1_RANGED_AND_DEFENCE_TIER3,
-    EstforConstants.PET_ANNIV1_RANGED_AND_DEFENCE_TIER4,
-    EstforConstants.PET_ANNIV1_RANGED_AND_DEFENCE_TIER5
-=======
   const petNFT = (await ethers.getContractAt("PetNFT", PET_NFT_ADDRESS)).connect(owner);
   const basePetIds = new Set([
     EstforConstants.PET_KRAGSTYR_MELEE_TIER1,
@@ -94,8 +49,7 @@
     EstforConstants.PET_KRAGSTYR_RANGED_AND_DEFENCE_TIER2,
     EstforConstants.PET_KRAGSTYR_RANGED_AND_DEFENCE_TIER3,
     EstforConstants.PET_KRAGSTYR_RANGED_AND_DEFENCE_TIER4,
-    EstforConstants.PET_KRAGSTYR_RANGED_AND_DEFENCE_TIER5,
->>>>>>> 08e3d090
+    EstforConstants.PET_KRAGSTYR_RANGED_AND_DEFENCE_TIER5
   ]);
 
   const basePets = allBasePets.filter((basePet) => basePetIds.has(basePet.baseId));
