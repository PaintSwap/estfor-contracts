--- conflicted
+++ resolved
@@ -1550,7 +1550,80 @@
     expect((maxDataAsNum >> FORGING_OFFSET) & 0b11).to.eq(1);
   });
 
-<<<<<<< HEAD
+  it("Queued actions exceed max time", async function () {
+    const {playerId, players, itemNFT, world, alice} = await loadFixture(playersFixture);
+    const {queuedAction: basicWoodcuttingQueuedAction} = await setupBasicWoodcutting(itemNFT, world);
+    const queuedAction = {...basicWoodcuttingQueuedAction};
+    queuedAction.timespan = 23 * 3600;
+    await expect(
+      players
+        .connect(alice)
+        .startActions(
+          playerId,
+          [basicWoodcuttingQueuedAction, queuedAction, basicWoodcuttingQueuedAction],
+          EstforTypes.ActionQueueStatus.NONE
+        )
+    ).to.be.revertedWithCustomError(players, "EmptyTimespan");
+
+    basicWoodcuttingQueuedAction.timespan = 2 * 3600;
+    await expect(
+      players
+        .connect(alice)
+        .startActions(
+          playerId,
+          [basicWoodcuttingQueuedAction, queuedAction, basicWoodcuttingQueuedAction],
+          EstforTypes.ActionQueueStatus.NONE
+        )
+    ).to.be.revertedWithCustomError(players, "ActionTimespanExceedsMaxTime");
+
+    // If it's at the end then it trims it
+    await players
+      .connect(alice)
+      .startActions(
+        playerId,
+        [basicWoodcuttingQueuedAction, basicWoodcuttingQueuedAction, queuedAction],
+        EstforTypes.ActionQueueStatus.NONE
+      );
+
+    const actionQueue = await players.getActionQueue(playerId);
+    expect(actionQueue[2].timespan).to.eq(20 * 3600);
+  });
+
+  it("Queued actions exceed max time with remainder", async function () {
+    const {playerId, players, itemNFT, world, alice} = await loadFixture(playersFixture);
+    const {queuedAction: basicWoodcuttingQueuedAction} = await setupBasicWoodcutting(itemNFT, world);
+    const queuedAction = {...basicWoodcuttingQueuedAction, timespan: 1600};
+    const fullTimeAction = {...basicWoodcuttingQueuedAction, timespan: 24 * 3600};
+    // If it's at the end then it trims it
+    await players
+      .connect(alice)
+      .startActions(playerId, [queuedAction, fullTimeAction], EstforTypes.ActionQueueStatus.NONE);
+
+    let actionQueue = await players.getActionQueue(playerId);
+    expect(actionQueue[0].timespan).to.eq(1600);
+    expect(actionQueue[1].timespan).to.eq(24 * 3600);
+
+    await ethers.provider.send("evm_increaseTime", [23 * 3600]);
+
+    // Now try it keeping remaining queued actions
+    await players
+      .connect(alice)
+      .startActions(playerId, [fullTimeAction], EstforTypes.ActionQueueStatus.KEEP_LAST_IN_PROGRESS);
+
+    actionQueue = await players.getActionQueue(playerId);
+    expect(actionQueue[0].timespan).to.eq(1600 + 3600);
+    expect(actionQueue[1].timespan).to.eq(23 * 3600);
+  });
+
+  it("Queued actions exceed max time with remainder", async function () {
+    const {playerId, players, itemNFT, world, alice} = await loadFixture(playersFixture);
+    const {queuedAction: basicWoodcuttingQueuedAction} = await setupBasicWoodcutting(itemNFT, world);
+    const queuedAction = {...basicWoodcuttingQueuedAction, timespan: 25 * 3600};
+    await players.connect(alice).startActions(playerId, [queuedAction], EstforTypes.ActionQueueStatus.NONE);
+    const actionQueue = await players.getActionQueue(playerId);
+    expect(actionQueue[0].timespan).to.eq(24 * 3600);
+  });
+
   it("Transferring a player with boost should add a lock", async function () {
     const {players, playerId, playerNFT, itemNFT, alice, owner} = await loadFixture(playersFixture);
 
@@ -1596,80 +1669,6 @@
     // Wait 1 day and it should now be allowed
     await ethers.provider.send("evm_increaseTime", [24 * 3600]);
     await expect(players.setActivePlayer(playerId)).to.not.be.reverted;
-=======
-  it("Queued actions exceed max time", async function () {
-    const {playerId, players, itemNFT, world, alice} = await loadFixture(playersFixture);
-    const {queuedAction: basicWoodcuttingQueuedAction} = await setupBasicWoodcutting(itemNFT, world);
-    const queuedAction = {...basicWoodcuttingQueuedAction};
-    queuedAction.timespan = 23 * 3600;
-    await expect(
-      players
-        .connect(alice)
-        .startActions(
-          playerId,
-          [basicWoodcuttingQueuedAction, queuedAction, basicWoodcuttingQueuedAction],
-          EstforTypes.ActionQueueStatus.NONE
-        )
-    ).to.be.revertedWithCustomError(players, "EmptyTimespan");
-
-    basicWoodcuttingQueuedAction.timespan = 2 * 3600;
-    await expect(
-      players
-        .connect(alice)
-        .startActions(
-          playerId,
-          [basicWoodcuttingQueuedAction, queuedAction, basicWoodcuttingQueuedAction],
-          EstforTypes.ActionQueueStatus.NONE
-        )
-    ).to.be.revertedWithCustomError(players, "ActionTimespanExceedsMaxTime");
-
-    // If it's at the end then it trims it
-    await players
-      .connect(alice)
-      .startActions(
-        playerId,
-        [basicWoodcuttingQueuedAction, basicWoodcuttingQueuedAction, queuedAction],
-        EstforTypes.ActionQueueStatus.NONE
-      );
-
-    const actionQueue = await players.getActionQueue(playerId);
-    expect(actionQueue[2].timespan).to.eq(20 * 3600);
-  });
-
-  it("Queued actions exceed max time with remainder", async function () {
-    const {playerId, players, itemNFT, world, alice} = await loadFixture(playersFixture);
-    const {queuedAction: basicWoodcuttingQueuedAction} = await setupBasicWoodcutting(itemNFT, world);
-    const queuedAction = {...basicWoodcuttingQueuedAction, timespan: 1600};
-    const fullTimeAction = {...basicWoodcuttingQueuedAction, timespan: 24 * 3600};
-    // If it's at the end then it trims it
-    await players
-      .connect(alice)
-      .startActions(playerId, [queuedAction, fullTimeAction], EstforTypes.ActionQueueStatus.NONE);
-
-    let actionQueue = await players.getActionQueue(playerId);
-    expect(actionQueue[0].timespan).to.eq(1600);
-    expect(actionQueue[1].timespan).to.eq(24 * 3600);
-
-    await ethers.provider.send("evm_increaseTime", [23 * 3600]);
-
-    // Now try it keeping remaining queued actions
-    await players
-      .connect(alice)
-      .startActions(playerId, [fullTimeAction], EstforTypes.ActionQueueStatus.KEEP_LAST_IN_PROGRESS);
-
-    actionQueue = await players.getActionQueue(playerId);
-    expect(actionQueue[0].timespan).to.eq(1600 + 3600);
-    expect(actionQueue[1].timespan).to.eq(23 * 3600);
-  });
-
-  it("Queued actions exceed max time with remainder", async function () {
-    const {playerId, players, itemNFT, world, alice} = await loadFixture(playersFixture);
-    const {queuedAction: basicWoodcuttingQueuedAction} = await setupBasicWoodcutting(itemNFT, world);
-    const queuedAction = {...basicWoodcuttingQueuedAction, timespan: 25 * 3600};
-    await players.connect(alice).startActions(playerId, [queuedAction], EstforTypes.ActionQueueStatus.NONE);
-    const actionQueue = await players.getActionQueue(playerId);
-    expect(actionQueue[0].timespan).to.eq(24 * 3600);
->>>>>>> ad7bd8ab
   });
 
   it.skip("Travelling", async function () {
